syntax = "proto3";

package stream_plan;

import "catalog.proto";
import "common.proto";
import "data.proto";
import "expr.proto";
import "plan_common.proto";
import "source.proto";

option optimize_for = SPEED;

message AddMutation {
  message Dispatchers {
    repeated Dispatcher dispatchers = 1;
  }
  // New dispatchers for each actor.
  map<uint32, Dispatchers> actor_dispatchers = 1;
  // We may embed a source change split mutation here.
  // TODO: we may allow multiple mutations in a single barrier.
  map<uint32, source.ConnectorSplits> actor_splits = 2;
}

message StopMutation {
  repeated uint32 actors = 1;
}

message UpdateMutation {
  message DispatcherUpdate {
    // Dispatcher can be uniquely identified by a combination of actor id and dispatcher id.
    uint64 dispatcher_id = 1;
    // The hash mapping for consistent hash.
    // For dispatcher types other than HASH, this is ignored.
    ActorMapping hash_mapping = 2;
    // Added downstream actors.
    repeated uint32 added_downstream_actor_id = 3;
    // Removed downstream actors.
    repeated uint32 removed_downstream_actor_id = 4;
  }
  // Dispatcher updates for each actor.
  map<uint32, DispatcherUpdate> actor_dispatcher_update = 1;
}

message SourceChangeSplitMutation {
  map<uint32, source.ConnectorSplits> actor_splits = 2;
}

message PauseMutation {}

message ResumeMutation {}

message Barrier {
  data.Epoch epoch = 1;
  oneof mutation {
    // Add new dispatchers to some actors, used for creating materialized views.
    AddMutation add = 3;
    // Stop a set of actors, used for dropping materialized views. Empty dispatchers will be
    // automatically removed.
    StopMutation stop = 4;
    // Update outputs and hash mappings for some dispatchers, used for scaling.
    UpdateMutation update = 5;
    // Change the split of some sources.
    SourceChangeSplitMutation splits = 6;
    // Pause the dataflow of the whole streaming graph.
    PauseMutation pause = 7;
    // Resume the dataflow of the whole streaming graph.
    ResumeMutation resume = 8;
  }
<<<<<<< HEAD
  bytes span = 6;
  bool is_sync = 9;
=======
  // Used for tracing.
  bytes span = 2;
  
>>>>>>> bd171483
}

message StreamMessage {
  oneof stream_message {
    data.StreamChunk stream_chunk = 1;
    Barrier barrier = 2;
  }
}

// Hash mapping for compute node. Stores mapping from virtual node to actor id.
message ActorMapping {
  repeated uint64 original_indices = 1;
  repeated uint32 data = 2;
}

// todo: StreamSourceNode or TableSourceNode
message SourceNode {
  enum SourceType {
    TABLE = 0;
    SOURCE = 1;
  }
  uint32 table_id = 1;
  repeated int32 column_ids = 2;
  SourceType source_type = 3;
}

message SinkNode {
  uint32 table_id = 1;
  repeated int32 column_ids = 2;
  map<string, string> properties = 3;
}

message ProjectNode {
  repeated expr.ExprNode select_list = 1;
}

message FilterNode {
  expr.ExprNode search_condition = 1;
}

// A materialized view is regarded as a table.
// In addition, we also specify primary key to MV for efficient point lookup during update and deletion.
//
// The node will be used for both create mv and create index.
// - When creating mv, `pk == distribution_key == column_orders`.
// - When creating index, `column_orders` will contain both
//   arrange columns and pk columns, while distribution key will be arrange columns.
message MaterializeNode {
  uint32 table_id = 1;
  // Column indexes and orders of primary key
  repeated plan_common.ColumnOrder column_orders = 3;
  // Used for internal table states.
  catalog.Table table = 4;
}

// Remark by Yanghao: for both local and global we use the same node in the protobuf.
// Local and global aggregator distinguish with each other in PlanNode definition.
message SimpleAggNode {
  repeated expr.AggCall agg_calls = 1;
  // Only used for local simple agg, not used for global simple agg.
  repeated uint32 distribution_key = 2;
  repeated catalog.Table internal_tables = 3;
  map<uint32, int32> column_mapping = 4;
  // Whether to optimize for append only stream.
  // It is true when the input is append-only
  bool is_append_only = 5;
}

message HashAggNode {
  repeated uint32 group_key = 1;
  repeated expr.AggCall agg_calls = 2;
  repeated catalog.Table internal_tables = 3;
  map<uint32, int32> column_mapping = 4;
  // Whether to optimize for append only stream.
  // It is true when the input is append-only
  bool is_append_only = 5;
}

message TopNNode {
  repeated plan_common.ColumnOrder column_orders = 1;
  // 0 means no limit as limit of 0 means this node should be optimized away
  uint64 limit = 2;
  uint64 offset = 3;
  repeated uint32 distribution_key = 4;
  // Used for internal table states
  uint32 table_id_l = 5;
  uint32 table_id_m = 6;
  uint32 table_id_h = 7;
}

message HashJoinNode {
  plan_common.JoinType join_type = 1;
  repeated int32 left_key = 2;
  repeated int32 right_key = 3;
  expr.ExprNode condition = 4;
  // Whether to use delta join for this hash join node. When enabled, arrangement will be created
  // on-the-fly within the plan.
  // TODO: remove this in the future when we have a separate DeltaHashJoin node.
  bool is_delta_join = 5;
  // Used for internal table states.
  catalog.Table left_table = 6;
  // Used for internal table states.
  catalog.Table right_table = 7;
  // Whether to optimize for append only stream.
  // It is true when the input is append-only
  bool is_append_only = 8;
  // The output indices of current node
  repeated uint32 output_indices = 9;
}

message DynamicFilterNode {
  uint32 left_key = 1;
  // Must be one of <, <=, >, >=
  expr.ExprNode condition = 2;
  // Left table stores all states with predicate possibly not NULL.
  catalog.Table left_table = 3;
  // Right table stores single value from RHS of predicate.
  catalog.Table right_table = 4;
  // It is true when the right side of the inequality predicate is monotonically:
  // - decreasing for <, <=, increasing for >, >=
  // bool is_monotonic = 10;
  // the output indices of current node
  // repeated uint32 output_indices = 11;
}

// Delta join with two indexes. This is a pseudo plan node generated on frontend. On meta
// service, it will be rewritten into lookup joins.
message DeltaIndexJoinNode {
  plan_common.JoinType join_type = 1;
  repeated int32 left_key = 2;
  repeated int32 right_key = 3;
  expr.ExprNode condition = 4;
  // Table id of the left index.
  uint32 left_table_id = 7;
  // Table id of the right index.
  uint32 right_table_id = 8;
  // Info about the left index
  ArrangementInfo left_info = 9;
  // Info about the right index
  ArrangementInfo right_info = 10;
  // the output indices of current node
  repeated uint32 output_indices = 11;
}

message HopWindowNode {
  expr.InputRefExpr time_col = 1;
  data.IntervalUnit window_slide = 2;
  data.IntervalUnit window_size = 3;
  repeated uint32 output_indices = 4;
}

message MergeNode {
  repeated uint32 upstream_actor_id = 1;
  uint32 upstream_fragment_id = 2;
  // The schema of input columns. TODO: remove this field.
  repeated plan_common.Field fields = 3;
}

// passed from frontend to meta, used by fragmenter to generate `MergeNode`
// and maybe `DispatcherNode` later.
message ExchangeNode {
  DispatchStrategy strategy = 2;
}

// ChainNode is used for mv on mv.
// ChainNode is like a "UNION" on mv snapshot and streaming. So it takes two inputs with fixed order:
//   1. MergeNode (as a placeholder) for streaming read.
//   2. BatchPlanNode for snapshot read.
message ChainNode {
  uint32 table_id = 1;
  // The schema of input stream, which will be used to build a MergeNode
  repeated plan_common.Field upstream_fields = 2;
  repeated int32 column_ids = 3;
  // Generally, the barrier needs to be rearranged during the MV creation process, so that data can
  // be flushed to shared buffer periodically, instead of making the first epoch from batch query extra
  // large. However, in some cases, e.g., shared state, the barrier cannot be rearranged in ChainNode.
  // This option is used to disable barrier rearrangement.
  bool disable_rearrange = 4;
  // Whether to place this chain on the same worker node as upstream actors.
  bool same_worker_node = 5;
}

// BatchPlanNode is used for mv on mv snapshot read.
// BatchPlanNode is supposed to carry a batch plan that can be optimized with the streaming plan_common.
// Currently, streaming to batch push down is not yet supported, BatchPlanNode is simply a table scan.
message BatchPlanNode {
  plan_common.CellBasedTableDesc table_desc = 1;
  repeated int32 column_ids = 2;
}

message ArrangementInfo {
  // Order key of the arrangement, including order by columns and pk from the materialize
  // executor.
  repeated plan_common.ColumnOrder arrange_key_orders = 1;
  // Column descs of the arrangement
  repeated plan_common.ColumnDesc column_descs = 2;
}

// Special node for shared state, which will only be produced in fragmenter. ArrangeNode will
// produce a special Materialize executor, which materializes data for downstream to query.
message ArrangeNode {
  // Table Id of the arrangement
  uint32 table_id = 2;
  // Info about the arrangement
  ArrangementInfo table_info = 3;
  // Hash key of the materialize node, which is a subset of pk.
  repeated uint32 distribution_key = 4;
}

// Special node for shared state. LookupNode will join an arrangement with a stream.
message LookupNode {
  // Join key of the arrangement side
  repeated int32 arrange_key = 1;
  // Join key of the stream side
  repeated int32 stream_key = 2;
  // Whether to join the current epoch of arrangement
  bool use_current_epoch = 3;
  // Sometimes we need to re-order the output data to meet the requirement of schema.
  // By default, lookup executor will produce `<arrangement side, stream side>`. We
  // will then apply the column mapping to the combined result.
  repeated int32 column_mapping = 4;
  oneof arrangement_table_id {
    // Table Id of the arrangement (when created along with join plan)
    uint32 table_id = 5;
    // Table Id of the arrangement (when using index)
    uint32 index_id = 6;
  }
  // Info about the arrangement
  ArrangementInfo arrangement_table_info = 7;
  // Internal table of arrangement.
  catalog.Table arrangement_table = 8;
}

// Acts like a merger, but on different inputs.
message UnionNode {}

// Special node for shared state. Merge and align barrier from upstreams. Pipe inputs in order.
message LookupUnionNode {
  repeated uint32 order = 1;
}

message ExpandNode {
  message Subset {
    repeated uint32 column_indices = 1;
  }
  repeated Subset column_subsets = 1;
}

message StreamNode {
  oneof node_body {
    SourceNode source = 100;
    ProjectNode project = 101;
    FilterNode filter = 102;
    MaterializeNode materialize = 103;
    SimpleAggNode local_simple_agg = 104;
    SimpleAggNode global_simple_agg = 105;
    HashAggNode hash_agg = 106;
    TopNNode append_only_top_n = 107;
    HashJoinNode hash_join = 108;
    TopNNode top_n = 109;
    HopWindowNode hop_window = 110;
    MergeNode merge = 111;
    ExchangeNode exchange = 112;
    ChainNode chain = 113;
    BatchPlanNode batch_plan = 114;
    LookupNode lookup = 115;
    ArrangeNode arrange = 116;
    LookupUnionNode lookup_union = 117;
    UnionNode union = 118;
    DeltaIndexJoinNode delta_index_join = 119;
    SinkNode sink = 120;
    ExpandNode expand = 121;
    DynamicFilterNode dynamic_filter = 122;
  }
  // The id for the operator. This is local per mview.
  // TODO: should better be a uint32.
  uint64 operator_id = 1;
  // Child node in plan aka. upstream nodes in the streaming DAG
  repeated StreamNode input = 3;
  repeated uint32 pk_indices = 2;
  bool append_only = 24;
  string identity = 18;
  // The schema of the plan node
  repeated plan_common.Field fields = 19;
}

enum DispatcherType {
  INVALID = 0;
  // Dispatch by hash key, hashed by consistent hash.
  HASH = 1;
  // Broadcast to all downstreams.
  // TODO: we don't need this as we now support multi-dispatcher per actor.
  BROADCAST = 2;
  // Only one downstream.
  // TODO: seems that same as broadcast dispatch (with only one downstream actor).
  SIMPLE = 3;
  // A special kind of exchange that doesn't involve shuffle. The upstream actor will be directly
  // piped into the downstream actor, if there are the same number of actors. If number of actors
  // are not the same, should use hash instead. Should be only used when distribution is the same.
  NO_SHUFFLE = 4;
}

message DispatchStrategy {
  DispatcherType type = 1;
  repeated uint32 column_indices = 2;
}

// A dispatcher redistribute messages.
// We encode both the type and other usage information in the proto.
message Dispatcher {
  DispatcherType type = 1;
  // Indices of the columns to be used for hashing.
  // For dispatcher types other than HASH, this is ignored.
  repeated uint32 column_indices = 2;
  // The hash mapping for consistent hash.
  // For dispatcher types other than HASH, this is ignored.
  ActorMapping hash_mapping = 3;
  // Dispatcher can be uniquely identified by a combination of actor id and dispatcher id.
  // - For dispatchers within actors, the id is the same as operator_id of the exchange plan node.
  // - For MV on MV, the id is the same as the actor id of chain node in the downstream MV.
  uint64 dispatcher_id = 4;
  // Number of downstreams decides how many endpoints a dispatcher should dispatch.
  repeated uint32 downstream_actor_id = 5;
}

// A StreamActor is a running fragment of the overall stream graph,
message StreamActor {
  uint32 actor_id = 1;
  uint32 fragment_id = 2;
  StreamNode nodes = 3;
  repeated Dispatcher dispatcher = 4;
  // The actors that send messages to this actor.
  // Note that upstream actor ids are also stored in the proto of merge nodes.
  // It is painstaking to traverse through the node tree and get upstream actor id from the root StreamNode.
  // We duplicate the information here to ease the parsing logic in stream manager.
  repeated uint32 upstream_actor_id = 6;
  // Placement rule for actor, need to stay on the same node as upstream.
  bool same_worker_node_as_upstream = 7;
  // Vnodes that the executors in this actor own. If this actor is the only actor in its fragment, `vnode_bitmap`
  // will be empty.
  common.Buffer vnode_bitmap = 8;
}

enum FragmentType {
  SOURCE = 0;
  SINK = 1;
  OTHERS = 2;
}

message StreamFragmentGraph {
  message StreamFragment {
    // 0-based on frontend, and will be rewritten to global id on meta.
    uint32 fragment_id = 1;
    // root stream node in this fragment.
    StreamNode node = 2;
    FragmentType fragment_type = 3;
    // mark whether this fragment should only have one actor.
    bool is_singleton = 4;
    // Number of table ids (stateful states) for this fragment.
    uint32 table_ids_cnt = 5;
  }

  message StreamFragmentEdge {
    // Dispatch strategy for the fragment.
    DispatchStrategy dispatch_strategy = 1;
    // Whether the two linked nodes should be placed on the same worker node
    bool same_worker_node = 2;
    // A unique identifer of this edge. Generally it should be exchange node's operator id. When
    // rewriting fragments into delta joins or when inserting 1-to-1 exchange, there will be
    // virtual links generated.
    uint64 link_id = 3;
    uint32 upstream_id = 4;
    uint32 downstream_id = 5;
  }
  // all the fragments in the graph.
  map<uint32, StreamFragment> fragments = 1;
  // edges between fragments.
  repeated StreamFragmentEdge edges = 2;

  repeated uint32 dependent_table_ids = 3;
  uint32 table_ids_cnt = 4;
}<|MERGE_RESOLUTION|>--- conflicted
+++ resolved
@@ -67,14 +67,9 @@
     // Resume the dataflow of the whole streaming graph.
     ResumeMutation resume = 8;
   }
-<<<<<<< HEAD
-  bytes span = 6;
   bool is_sync = 9;
-=======
   // Used for tracing.
   bytes span = 2;
-  
->>>>>>> bd171483
 }
 
 message StreamMessage {
