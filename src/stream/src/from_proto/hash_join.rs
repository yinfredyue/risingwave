// Copyright 2022 Singularity Data
//
// Licensed under the Apache License, Version 2.0 (the "License");
// you may not use this file except in compliance with the License.
// You may obtain a copy of the License at
//
// http://www.apache.org/licenses/LICENSE-2.0
//
// Unless required by applicable law or agreed to in writing, software
// distributed under the License is distributed on an "AS IS" BASIS,
// WITHOUT WARRANTIES OR CONDITIONS OF ANY KIND, either express or implied.
// See the License for the specific language governing permissions and
// limitations under the License.

use std::marker::PhantomData;
use std::sync::Arc;

use risingwave_common::hash::{calc_hash_key_kind, HashKey, HashKeyDispatcher, HashKeyKind};
use risingwave_expr::expr::{build_from_prost, BoxedExpression};
use risingwave_pb::plan_common::JoinType as JoinTypeProto;
use risingwave_storage::table::streaming_table::state_table::StateTable;

use super::*;
use crate::executor::hash_join::*;
use crate::executor::monitor::StreamingMetrics;
use crate::executor::{ActorContextRef, PkIndices};

pub struct HashJoinExecutorBuilder;

impl ExecutorBuilder for HashJoinExecutorBuilder {
    fn new_boxed_executor(
        params: ExecutorParams,
        node: &StreamNode,
        store: impl StateStore,
        _stream: &mut LocalStreamManagerCore,
    ) -> Result<BoxedExecutor> {
        let node = try_match_expand!(node.get_node_body().unwrap(), NodeBody::HashJoin)?;
        let is_append_only = node.is_append_only;
        let vnodes = Arc::new(params.vnode_bitmap.expect("vnodes not set for hash join"));

        let [source_l, source_r]: [_; 2] = params.input.try_into().unwrap();

        let table_l = node.get_left_table()?;
        let degree_table_l = node.get_left_degree_table()?;

        let table_r = node.get_right_table()?;
        let degree_table_r = node.get_right_degree_table()?;

        let params_l = JoinParams::new(
            node.get_left_key()
                .iter()
                .map(|key| *key as usize)
                .collect::<Vec<_>>(),
            table_l
                .distribution_key
                .iter()
                .map(|key| *key as usize)
                .collect::<Vec<_>>(),
        );
        let params_r = JoinParams::new(
            node.get_right_key()
                .iter()
                .map(|key| *key as usize)
                .collect::<Vec<_>>(),
            table_r
                .distribution_key
                .iter()
                .map(|key| *key as usize)
                .collect::<Vec<_>>(),
        );
        let output_indices = node
            .get_output_indices()
            .iter()
            .map(|&x| x as usize)
            .collect_vec();

        let condition = match node.get_condition() {
            Ok(cond_prost) => Some(build_from_prost(cond_prost)?),
            Err(_) => None,
        };
        trace!("Join non-equi condition: {:?}", condition);

        macro_rules! impl_create_hash_join_executor {
            ([], $( { $join_type_proto:ident, $join_type:ident } ),*) => {
                fn create_hash_join_executor<S: StateStore>(
                    typ: JoinTypeProto, kind: HashKeyKind,
                    args: HashJoinExecutorDispatcherArgs<S>,
                ) -> Result<BoxedExecutor> {
                    match typ {
                        $( JoinTypeProto::$join_type_proto => HashJoinExecutorDispatcher::<_, {JoinType::$join_type}>::dispatch_by_kind(kind, args), )*
                        JoinTypeProto::Unspecified => unreachable!(),
                        // _ => todo!("Join type {:?} not implemented", typ),
                    }
                }
            }
        }

        macro_rules! for_all_join_types {
            ($macro:ident $(, $x:tt)*) => {
                $macro! {
                    [$($x),*],
                    { Inner, Inner },
                    { LeftOuter, LeftOuter },
                    { RightOuter, RightOuter },
                    { FullOuter, FullOuter },
                    { LeftSemi, LeftSemi },
                    { RightSemi, RightSemi },
                    { LeftAnti, LeftAnti },
                    { RightAnti, RightAnti }
                }
            };
        }

        let keys = params_l
            .join_key_indices
            .iter()
            .map(|idx| source_l.schema().fields[*idx].data_type())
            .collect_vec();
        let kind = calc_hash_key_kind(&keys);

        let state_table_l =
<<<<<<< HEAD
            RowBasedStateTable::from_table_catalog(table_l, store.clone(), Some(vnodes.clone()));
        let degree_state_table_l = RowBasedStateTable::from_table_catalog(
            degree_table_l,
            store.clone(),
            Some(vnodes.clone()),
        );

        let state_table_r =
            RowBasedStateTable::from_table_catalog(table_r, store.clone(), Some(vnodes.clone()));
        let degree_state_table_r =
            RowBasedStateTable::from_table_catalog(degree_table_r, store, Some(vnodes));
=======
            StateTable::from_table_catalog(table_l, store.clone(), Some(vnodes.clone()));
        let state_table_r = StateTable::from_table_catalog(table_r, store, Some(vnodes));
>>>>>>> 7e58f9d1

        let args = HashJoinExecutorDispatcherArgs {
            ctx: params.actor_context,
            source_l,
            source_r,
            params_l,
            params_r,
            pk_indices: params.pk_indices,
            output_indices,
            executor_id: params.executor_id,
            cond: condition,
            op_info: params.op_info,
            state_table_l,
            degree_state_table_l,
            state_table_r,
            degree_state_table_r,
            is_append_only,
            metrics: params.executor_stats,
        };

        for_all_join_types! { impl_create_hash_join_executor };
        let join_type_proto = node.get_join_type()?;
        create_hash_join_executor(join_type_proto, kind, args)
    }
}

struct HashJoinExecutorDispatcher<S: StateStore, const T: JoinTypePrimitive>(PhantomData<S>);

struct HashJoinExecutorDispatcherArgs<S: StateStore> {
    ctx: ActorContextRef,
    source_l: Box<dyn Executor>,
    source_r: Box<dyn Executor>,
    params_l: JoinParams,
    params_r: JoinParams,
    pk_indices: PkIndices,
    output_indices: Vec<usize>,
    executor_id: u64,
    cond: Option<BoxedExpression>,
    op_info: String,
<<<<<<< HEAD
    state_table_l: RowBasedStateTable<S>,
    degree_state_table_l: RowBasedStateTable<S>,
    state_table_r: RowBasedStateTable<S>,
    degree_state_table_r: RowBasedStateTable<S>,
=======
    state_table_l: StateTable<S>,
    state_table_r: StateTable<S>,
>>>>>>> 7e58f9d1
    is_append_only: bool,
    metrics: Arc<StreamingMetrics>,
}

impl<S: StateStore, const T: JoinTypePrimitive> HashKeyDispatcher
    for HashJoinExecutorDispatcher<S, T>
{
    type Input = HashJoinExecutorDispatcherArgs<S>;
    type Output = Result<BoxedExecutor>;

    fn dispatch<K: HashKey>(args: Self::Input) -> Self::Output {
        Ok(Box::new(HashJoinExecutor::<K, S, T>::new(
            args.ctx,
            args.source_l,
            args.source_r,
            args.params_l,
            args.params_r,
            args.pk_indices,
            args.output_indices,
            args.executor_id,
            args.cond,
            args.op_info,
            args.state_table_l,
            args.degree_state_table_l,
            args.state_table_r,
            args.degree_state_table_r,
            args.is_append_only,
            args.metrics,
        )))
    }
}<|MERGE_RESOLUTION|>--- conflicted
+++ resolved
@@ -119,22 +119,14 @@
         let kind = calc_hash_key_kind(&keys);
 
         let state_table_l =
-<<<<<<< HEAD
-            RowBasedStateTable::from_table_catalog(table_l, store.clone(), Some(vnodes.clone()));
-        let degree_state_table_l = RowBasedStateTable::from_table_catalog(
-            degree_table_l,
-            store.clone(),
-            Some(vnodes.clone()),
-        );
+            StateTable::from_table_catalog(table_l, store.clone(), Some(vnodes.clone()));
+        let degree_state_table_l =
+            StateTable::from_table_catalog(degree_table_l, store.clone(), Some(vnodes.clone()));
 
         let state_table_r =
-            RowBasedStateTable::from_table_catalog(table_r, store.clone(), Some(vnodes.clone()));
+            StateTable::from_table_catalog(table_r, store.clone(), Some(vnodes.clone()));
         let degree_state_table_r =
-            RowBasedStateTable::from_table_catalog(degree_table_r, store, Some(vnodes));
-=======
-            StateTable::from_table_catalog(table_l, store.clone(), Some(vnodes.clone()));
-        let state_table_r = StateTable::from_table_catalog(table_r, store, Some(vnodes));
->>>>>>> 7e58f9d1
+            StateTable::from_table_catalog(degree_table_r, store, Some(vnodes));
 
         let args = HashJoinExecutorDispatcherArgs {
             ctx: params.actor_context,
@@ -174,15 +166,10 @@
     executor_id: u64,
     cond: Option<BoxedExpression>,
     op_info: String,
-<<<<<<< HEAD
-    state_table_l: RowBasedStateTable<S>,
-    degree_state_table_l: RowBasedStateTable<S>,
-    state_table_r: RowBasedStateTable<S>,
-    degree_state_table_r: RowBasedStateTable<S>,
-=======
     state_table_l: StateTable<S>,
+    degree_state_table_l: StateTable<S>,
     state_table_r: StateTable<S>,
->>>>>>> 7e58f9d1
+    degree_state_table_r: StateTable<S>,
     is_append_only: bool,
     metrics: Arc<StreamingMetrics>,
 }
