--- conflicted
+++ resolved
@@ -48,11 +48,8 @@
         enable_local_spill: false,
         local_object_store: "memory".to_string(),
         share_buffer_upload_concurrency: 1,
-<<<<<<< HEAD
+        compactor_memory_limit_mb: 64,
         ..Default::default()
-=======
-        compactor_memory_limit_mb: 64,
->>>>>>> 946544c1
     }
 }
 
