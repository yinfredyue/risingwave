// Copyright 2022 Singularity Data
//
// Licensed under the Apache License, Version 2.0 (the "License");
// you may not use this file except in compliance with the License.
// You may obtain a copy of the License at
//
// http://www.apache.org/licenses/LICENSE-2.0
//
// Unless required by applicable law or agreed to in writing, software
// distributed under the License is distributed on an "AS IS" BASIS,
// WITHOUT WARRANTIES OR CONDITIONS OF ANY KIND, either express or implied.
// See the License for the specific language governing permissions and
// limitations under the License.

use std::future::Future;
use std::ops::Bound::{Excluded, Included};
use std::ops::RangeBounds;
use crate::monitor::StateStoreMetrics;
use std::sync::Arc;

use bytes::Bytes;
use itertools::Itertools;
use risingwave_hummock_sdk::key::key_with_epoch;
use risingwave_hummock_sdk::LocalSstableInfo;

use super::iterator::{
    BackwardUserIterator, ConcatIteratorInner, DirectedUserIterator, UserIterator,
};
use super::local_version_manager::LocalVersionManager;
use super::utils::{can_concat, search_sst_idx, validate_epoch};
use super::{BackwardSSTableIterator, HummockStorage, SSTableIterator, SSTableIteratorType};
use crate::error::StorageResult;
use crate::hummock::iterator::{
    Backward, BoxedHummockIterator, DirectedUserIteratorBuilder, DirectionEnum, Forward,
    HummockIteratorDirection, ReadOptions as IterReadOptions,
};
use crate::hummock::local_version::PinnedVersion;
use crate::hummock::shared_buffer::shared_buffer_batch::SharedBufferBatch;
use crate::hummock::shared_buffer::{
    build_ordered_merge_iter, OrderSortedUncommittedData, UncommittedData,
};
use crate::hummock::utils::prune_ssts;
use crate::hummock::HummockResult;
use crate::monitor::StoreLocalStatistic;
use crate::storage_value::StorageValue;
use crate::store::*;
use crate::{define_state_store_associated_type, StateStore, StateStoreIter};

pub(crate) trait HummockIteratorType {
    type Direction: HummockIteratorDirection;
    type SstableIteratorType: SSTableIteratorType<Direction = Self::Direction>;
    type UserIteratorBuilder: DirectedUserIteratorBuilder<Direction = Self::Direction>;

    fn direction() -> DirectionEnum {
        Self::Direction::direction()
    }
}

pub(crate) struct ForwardIter;
pub(crate) struct BackwardIter;

impl HummockIteratorType for ForwardIter {
    type Direction = Forward;
    type SstableIteratorType = SSTableIterator;
    type UserIteratorBuilder = UserIterator;
}

impl HummockIteratorType for BackwardIter {
    type Direction = Backward;
    type SstableIteratorType = BackwardSSTableIterator;
    type UserIteratorBuilder = BackwardUserIterator;
}

impl HummockStorage {
    async fn iter_inner<R, B, T>(
        &self,
        key_range: R,
        read_options: ReadOptions,
    ) -> StorageResult<HummockStateStoreIter>
    where
        R: RangeBounds<B> + Send,
        B: AsRef<[u8]> + Send,
        T: HummockIteratorType,
    {
        let epoch = read_options.epoch;
        let compaction_group_id = match read_options.table_id.as_ref() {
            None => None,
            Some(table_id) => Some(self.get_compaction_group_id(*table_id).await?),
        };
        let min_epoch = read_options.min_epoch();
        let iter_read_options = Arc::new(IterReadOptions::default());
        let mut overlapped_iters = vec![];

        let (shared_buffer_data, pinned_version) = self.read_filter(read_options, &key_range)?;

        let mut stats = StoreLocalStatistic::default();

        for (replicated_batches, uncommitted_data) in shared_buffer_data {
            for batch in replicated_batches {
                overlapped_iters
                    .push(Box::new(batch.into_directed_iter()) as BoxedHummockIterator<_>);
            }
            overlapped_iters.push(
                build_ordered_merge_iter::<T>(
                    &uncommitted_data,
                    self.sstable_store.clone(),
                    self.stats.clone(),
                    &mut stats,
                    iter_read_options.clone(),
                )
                .await?,
            );
        }

        // Generate iterators for versioned ssts by filter out ssts that do not overlap with given
        // `key_range`

        // The correctness of using compaction_group_id in read path and write path holds only
        // because we are currently:
        //
        // a) adopting static compaction group. It means a table_id->compaction_group mapping would
        // never change since creation until the table is dropped.
        //
        // b) enforcing shared buffer to split output SSTs by compaction group. It means no SSTs
        // would contain tables from different compaction_group, even for those in L0.
        //
        // When adopting dynamic compaction group in the future, be sure to revisit this assumption.
        for level in pinned_version.levels(compaction_group_id) {
            let table_infos = prune_ssts(level.table_infos.iter(), &key_range);
            if table_infos.is_empty() {
                continue;
            }
            if can_concat(&table_infos) {
                let start_table_idx = match key_range.start_bound() {
                    Included(key) | Excluded(key) => search_sst_idx(&table_infos, key),
                    _ => 0,
                };
                let end_table_idx = match key_range.end_bound() {
                    Included(key) | Excluded(key) => search_sst_idx(&table_infos, key),
                    _ => table_infos.len().saturating_sub(1),
                };
                assert!(start_table_idx < table_infos.len() && end_table_idx < table_infos.len());
                let matched_table_infos = &table_infos[start_table_idx..=end_table_idx];

                let tables = match T::Direction::direction() {
                    DirectionEnum::Backward => matched_table_infos
                        .iter()
                        .rev()
                        .map(|&info| info.clone())
                        .collect_vec(),
                    DirectionEnum::Forward => matched_table_infos
                        .iter()
                        .map(|&info| info.clone())
                        .collect_vec(),
                };

                overlapped_iters.push(Box::new(ConcatIteratorInner::<T::SstableIteratorType>::new(
                    tables,
                    self.sstable_store(),
                    iter_read_options.clone(),
                )) as BoxedHummockIterator<T::Direction>);
            } else {
                for table_info in table_infos.into_iter().rev() {
                    let table = self
                        .sstable_store
                        .sstable(table_info.id, &mut stats)
                        .await?;
                    overlapped_iters.push(Box::new(T::SstableIteratorType::create(
                        table,
                        self.sstable_store(),
                        iter_read_options.clone(),
                    )));
                }
            }
        }

        self.stats
            .iter_merge_sstable_counts
            .observe(overlapped_iters.len() as f64);

        let key_range = (
            key_range.start_bound().map(|b| b.as_ref().to_owned()),
            key_range.end_bound().map(|b| b.as_ref().to_owned()),
        );

        let mut user_iterator = T::UserIteratorBuilder::create(
            overlapped_iters,
            self.stats.clone(),
            key_range,
            epoch,
            min_epoch,
            Some(pinned_version),
        );

        user_iterator.rewind().await?;
        stats.report(self.stats.as_ref());
        Ok(HummockStateStoreIter::new(user_iterator))
    }

    /// Gets the value of a specified `key`.
    /// The result is based on a snapshot corresponding to the given `epoch`.
    /// if `key` has consistent hash virtual node value, then such value is stored in `value_meta`
    ///
    /// If `Ok(Some())` is returned, the key is found. If `Ok(None)` is returned,
    /// the key is not found. If `Err()` is returned, the searching for the key
    /// failed due to other non-EOF errors.
    pub async fn get<'a>(
        &'a self,
        key: &'a [u8],
        read_options: ReadOptions,
    ) -> StorageResult<Option<Bytes>> {
        let epoch = read_options.epoch;
        let compaction_group_id = match read_options.table_id.as_ref() {
            None => None,
            Some(table_id) => Some(self.get_compaction_group_id(*table_id).await?),
        };
        let mut stats = StoreLocalStatistic::default();
        let (shared_buffer_data, pinned_version) = self.read_filter(read_options, &(key..=key))?;

        // Return `Some(None)` means the key is deleted.
        let get_from_batch = |batch: &SharedBufferBatch| -> Option<Option<Bytes>> {
            batch.get(key).map(|v| {
                self.stats.get_shared_buffer_hit_counts.inc();
                v.into_user_value().map(|v| v.into())
            })
        };

        let mut table_counts = 0;
        let internal_key = key_with_epoch(key.to_vec(), epoch);
        // TODO: may want to avoid use Arc in read options
        let iter_read_options = Arc::new(IterReadOptions::default());

        // Query shared buffer. Return the value without iterating SSTs if found
        for (replicated_batches, uncommitted_data) in shared_buffer_data {
            for batch in replicated_batches {
                if let Some(v) = get_from_batch(&batch) {
                    return Ok(v);
                }
            }
            // iterate over uncommitted data in order index in descending order
            for data_list in uncommitted_data {
                for data in data_list {
                    match data {
                        UncommittedData::Batch(batch) => {
                            if let Some(v) = get_from_batch(&batch) {
                                return Ok(v);
                            }
                        }
                        UncommittedData::Sst((_, table_info)) => {
                            let table = self
                                .sstable_store
                                .sstable(table_info.id, &mut stats)
                                .await?;
                            table_counts += 1;
                            if let Some(v) = self
                                .get_from_table(
                                    table,
                                    &internal_key,
                                    key,
                                    iter_read_options.clone(),
                                    &mut stats,
                                )
                                .await?
                            {
                                return Ok(v);
                            }
                        }
                    }
                }
            }
        }

        // See comments in HummockStorage::iter_inner for details about using compaction_group_id in
        // read/write path.
        for level in pinned_version.levels(compaction_group_id) {
            if level.table_infos.is_empty() {
                continue;
            }
            {
                let table_infos = prune_ssts(level.table_infos.iter(), &(key..=key));
                for table_info in table_infos.into_iter().rev() {
                    let table = self
                        .sstable_store
                        .sstable(table_info.id, &mut stats)
                        .await?;
                    table_counts += 1;
                    if let Some(v) = self
                        .get_from_table(
                            table,
                            &internal_key,
                            key,
                            iter_read_options.clone(),
                            &mut stats,
                        )
                        .await?
                    {
                        return Ok(v);
                    }
                }
            }
        }

        stats.report(self.stats.as_ref());
        self.stats
            .iter_merge_sstable_counts
            .observe(table_counts as f64);
        Ok(None)
    }

    #[expect(clippy::type_complexity)]
    fn read_filter<R, B>(
        &self,
        read_options: ReadOptions,
        key_range: &R,
    ) -> HummockResult<(
        Vec<(Vec<SharedBufferBatch>, OrderSortedUncommittedData)>,
        Arc<PinnedVersion>,
    )>
    where
        R: RangeBounds<B>,
        B: AsRef<[u8]>,
    {
        let epoch = read_options.epoch;
        let read_version = self.local_version_manager.read_version(epoch);

        // Check epoch validity
        validate_epoch(read_version.pinned_version.safe_epoch(), epoch)?;

        let shared_buffer_data = read_version
            .shared_buffer
            .iter()
            .map(|shared_buffer| shared_buffer.get_overlap_data(key_range))
            .collect();

        Ok((shared_buffer_data, read_version.pinned_version))
    }
}

impl StateStore for HummockStorage {
    type Iter = HummockStateStoreIter;

    define_state_store_associated_type!();

    fn get<'a>(&'a self, key: &'a [u8], read_options: ReadOptions) -> Self::GetFuture<'_> {
        async move { self.get(key, read_options).await }
    }

    fn scan<R, B>(
        &self,
        key_range: R,
        limit: Option<usize>,
        read_options: ReadOptions,
    ) -> Self::ScanFuture<'_, R, B>
    where
        R: RangeBounds<B> + Send,
        B: AsRef<[u8]> + Send,
    {
        async move {
            self.iter(key_range, read_options)
                .await?
                .collect(limit)
                .await
        }
    }

    fn backward_scan<R, B>(
        &self,
        key_range: R,
        limit: Option<usize>,
        read_options: ReadOptions,
    ) -> Self::BackwardScanFuture<'_, R, B>
    where
        R: RangeBounds<B> + Send,
        B: AsRef<[u8]> + Send,
    {
        async move {
            self.backward_iter(key_range, read_options)
                .await?
                .collect(limit)
                .await
        }
    }

    /// Writes a batch to storage. The batch should be:
    /// * Ordered. KV pairs will be directly written to the table, so it must be ordered.
    /// * Locally unique. There should not be two or more operations on the same key in one write
    ///   batch.
    /// * Globally unique. The streaming operators should ensure that different operators won't
    ///   operate on the same key. The operator operating on one keyspace should always wait for all
    ///   changes to be committed before reading and writing new keys to the engine. That is because
    ///   that the table with lower epoch might be committed after a table with higher epoch has
    ///   been committed. If such case happens, the outcome is non-predictable.
    fn ingest_batch(
        &self,
        kv_pairs: Vec<(Bytes, StorageValue)>,
        write_options: WriteOptions,
    ) -> Self::IngestBatchFuture<'_> {
        async move {
            let epoch = write_options.epoch;
            let compaction_group_id = self.get_compaction_group_id(write_options.table_id).await?;
            // See comments in HummockStorage::iter_inner for details about using
            // compaction_group_id in read/write path.
            let size = self
                .local_version_manager
                .write_shared_buffer(epoch, compaction_group_id, kv_pairs, false)
                .await?;
            Ok(size)
        }
    }

    /// Replicates a batch to shared buffer, without uploading to the storage backend.
    fn replicate_batch(
        &self,
        kv_pairs: Vec<(Bytes, StorageValue)>,
        write_options: WriteOptions,
    ) -> Self::ReplicateBatchFuture<'_> {
        async move {
            let epoch = write_options.epoch;
            let compaction_group_id = self.get_compaction_group_id(write_options.table_id).await?;
            // See comments in HummockStorage::iter_inner for details about using
            // compaction_group_id in read/write path.
            self.local_version_manager
                .write_shared_buffer(epoch, compaction_group_id, kv_pairs, true)
                .await?;

            Ok(())
        }
    }

    /// Returns an iterator that scan from the begin key to the end key
    /// The result is based on a snapshot corresponding to the given `epoch`.
    fn iter<R, B>(&self, key_range: R, read_options: ReadOptions) -> Self::IterFuture<'_, R, B>
    where
        R: RangeBounds<B> + Send,
        B: AsRef<[u8]> + Send,
    {
        self.iter_inner::<R, B, ForwardIter>(key_range, read_options)
    }

    /// Returns a backward iterator that scans from the end key to the begin key
    /// The result is based on a snapshot corresponding to the given `epoch`.
    fn backward_iter<R, B>(
        &self,
        key_range: R,
        read_options: ReadOptions,
    ) -> Self::BackwardIterFuture<'_, R, B>
    where
        R: RangeBounds<B> + Send,
        B: AsRef<[u8]> + Send,
    {
        let key_range = (
            key_range.end_bound().map(|v| v.as_ref().to_vec()),
            key_range.start_bound().map(|v| v.as_ref().to_vec()),
        );
        self.iter_inner::<_, _, BackwardIter>(key_range, read_options)
    }

    fn wait_epoch(&self, epoch: u64) -> Self::WaitEpochFuture<'_> {
        async move { Ok(self.local_version_manager.wait_epoch(epoch).await?) }
    }

    fn sync(&self, epoch: Option<u64>, last_epoch: Option<u64>,stats: Option<Arc<StateStoreMetrics>>) -> Self::SyncFuture<'_> {
        async move {
<<<<<<< HEAD
            LocalVersionManager::sync_shared_buffer(self.local_version_manager().clone(), epoch, last_epoch , stats).await?;
            // self.local_version_manager()
            //     .sync_shared_buffer(epoch, last_epoch)
            //     .await?;
            Ok(())
=======
            let size = self
                .local_version_manager()
                .sync_shared_buffer(epoch)
                .await?;
            Ok(size)
>>>>>>> bd171483
        }
    }

    fn get_uncommitted_ssts(&self, epoch: u64, last_epoch: u64) -> Vec<(u64,Vec<LocalSstableInfo>)> {
        self.local_version_manager
            .get_uncommitted_ssts(epoch, last_epoch)
    }

    fn clear_shared_buffer(&self) -> Self::ClearSharedBufferFuture<'_> {
        async move {
            self.local_version_manager.clear_shared_buffer().await;
            Ok(())
        }
    }
}

pub struct HummockStateStoreIter {
    inner: DirectedUserIterator,
}

impl HummockStateStoreIter {
    fn new(inner: DirectedUserIterator) -> Self {
        Self { inner }
    }

    async fn collect(mut self, limit: Option<usize>) -> StorageResult<Vec<(Bytes, Bytes)>> {
        let mut kvs = Vec::with_capacity(limit.unwrap_or_default());

        for _ in 0..limit.unwrap_or(usize::MAX) {
            match self.next().await? {
                Some(kv) => kvs.push(kv),
                None => break,
            }
        }

        Ok(kvs)
    }
}

impl StateStoreIter for HummockStateStoreIter {
    // TODO: directly return `&[u8]` to user instead of `Bytes`.
    type Item = (Bytes, Bytes);

    type NextFuture<'a> =
        impl Future<Output = crate::error::StorageResult<Option<Self::Item>>> + Send;

    fn next(&mut self) -> Self::NextFuture<'_> {
        async move {
            let iter = &mut self.inner;

            if iter.is_valid() {
                let kv = (
                    Bytes::copy_from_slice(iter.key()),
                    Bytes::copy_from_slice(iter.value()),
                );
                iter.next().await?;
                Ok(Some(kv))
            } else {
                Ok(None)
            }
        }
    }
}<|MERGE_RESOLUTION|>--- conflicted
+++ resolved
@@ -15,7 +15,6 @@
 use std::future::Future;
 use std::ops::Bound::{Excluded, Included};
 use std::ops::RangeBounds;
-use crate::monitor::StateStoreMetrics;
 use std::sync::Arc;
 
 use bytes::Bytes;
@@ -41,7 +40,7 @@
 };
 use crate::hummock::utils::prune_ssts;
 use crate::hummock::HummockResult;
-use crate::monitor::StoreLocalStatistic;
+use crate::monitor::{StateStoreMetrics, StoreLocalStatistic};
 use crate::storage_value::StorageValue;
 use crate::store::*;
 use crate::{define_state_store_associated_type, StateStore, StateStoreIter};
@@ -459,25 +458,32 @@
         async move { Ok(self.local_version_manager.wait_epoch(epoch).await?) }
     }
 
-    fn sync(&self, epoch: Option<u64>, last_epoch: Option<u64>,stats: Option<Arc<StateStoreMetrics>>) -> Self::SyncFuture<'_> {
-        async move {
-<<<<<<< HEAD
-            LocalVersionManager::sync_shared_buffer(self.local_version_manager().clone(), epoch, last_epoch , stats).await?;
+    fn sync(
+        &self,
+        epoch: Option<u64>,
+        last_epoch: Option<u64>,
+        stats: Option<Arc<StateStoreMetrics>>,
+    ) -> Self::SyncFuture<'_> {
+        async move {
+            let size = LocalVersionManager::sync_shared_buffer(
+                self.local_version_manager().clone(),
+                epoch,
+                last_epoch,
+                stats,
+            )
+            .await?;
             // self.local_version_manager()
             //     .sync_shared_buffer(epoch, last_epoch)
             //     .await?;
-            Ok(())
-=======
-            let size = self
-                .local_version_manager()
-                .sync_shared_buffer(epoch)
-                .await?;
             Ok(size)
->>>>>>> bd171483
-        }
-    }
-
-    fn get_uncommitted_ssts(&self, epoch: u64, last_epoch: u64) -> Vec<(u64,Vec<LocalSstableInfo>)> {
+        }
+    }
+
+    fn get_uncommitted_ssts(
+        &self,
+        epoch: u64,
+        last_epoch: u64,
+    ) -> Vec<(u64, Vec<LocalSstableInfo>)> {
         self.local_version_manager
             .get_uncommitted_ssts(epoch, last_epoch)
     }
