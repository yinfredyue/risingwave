// Copyright 2022 Singularity Data
//
// Licensed under the Apache License, Version 2.0 (the "License");
// you may not use this file except in compliance with the License.
// You may obtain a copy of the License at
//
// http://www.apache.org/licenses/LICENSE-2.0
//
// Unless required by applicable law or agreed to in writing, software
// distributed under the License is distributed on an "AS IS" BASIS,
// WITHOUT WARRANTIES OR CONDITIONS OF ANY KIND, either express or implied.
// See the License for the specific language governing permissions and
// limitations under the License.

//! Hummock is the state store of the streaming system.

use std::fmt;
use std::sync::Arc;

use bytes::Bytes;
use risingwave_common::config::StorageConfig;
use risingwave_hummock_sdk::*;
use risingwave_rpc_client::HummockMetaClient;

mod block_cache;
pub use block_cache::*;
mod sstable;
pub use sstable::*;
pub mod compactor;
#[cfg(test)]
mod compactor_tests;
mod conflict_detector;
mod error;
pub mod hummock_meta_client;
pub(crate) mod iterator;
pub mod local_version_manager;
mod shared_buffer;
#[cfg(test)]
mod snapshot_tests;
mod sstable_store;
mod state_store;
#[cfg(test)]
mod state_store_tests;
pub mod test_runner;
#[cfg(test)]
pub(crate) mod test_utils;
mod utils;
mod vacuum;
pub mod value;

pub use error::*;
use value::*;

use self::iterator::HummockIterator;
use self::key::user_key;
pub use self::sstable_store::*;
pub use self::state_store::HummockStateStoreIter;
use super::monitor::StateStoreMetrics;
use crate::hummock::local_version_manager::LocalVersionManager;
use crate::hummock::shared_buffer::shared_buffer_manager::SharedBufferManager;

/// Hummock is the state store backend.
#[derive(Clone)]
pub struct HummockStorage {
    options: Arc<StorageConfig>,

    local_version_manager: Arc<LocalVersionManager>,

    hummock_meta_client: Arc<dyn HummockMetaClient>,

    sstable_store: SstableStoreRef,

    /// Manager for immutable shared buffers
    shared_buffer_manager: Arc<SharedBufferManager>,

    /// Statistics
    stats: Arc<StateStoreMetrics>,
}

impl HummockStorage {
    /// Creates a [`HummockStorage`] with default stats. Should only be used by tests.
    pub async fn with_default_stats(
        options: Arc<StorageConfig>,
        sstable_store: SstableStoreRef,
        local_version_manager: Arc<LocalVersionManager>,
        hummock_meta_client: Arc<dyn HummockMetaClient>,
        hummock_metrics: Arc<StateStoreMetrics>,
    ) -> HummockResult<Self> {
        Self::new(
            options,
            sstable_store,
            local_version_manager,
            hummock_meta_client,
            hummock_metrics,
        )
        .await
    }

    /// Creates a [`HummockStorage`].
    pub async fn new(
        options: Arc<StorageConfig>,
        sstable_store: SstableStoreRef,
        local_version_manager: Arc<LocalVersionManager>,
        hummock_meta_client: Arc<dyn HummockMetaClient>,
        // TODO: separate `HummockStats` from `StateStoreMetrics`.
        stats: Arc<StateStoreMetrics>,
    ) -> HummockResult<Self> {
        let shared_buffer_manager = Arc::new(SharedBufferManager::new(
            options.clone(),
            local_version_manager.clone(),
            sstable_store.clone(),
            stats.clone(),
            hummock_meta_client.clone(),
        ));

        LocalVersionManager::start_workers(
            local_version_manager.clone(),
            hummock_meta_client.clone(),
            shared_buffer_manager.clone(),
        );
        // Ensure at least one available version in cache.
        local_version_manager.wait_epoch(HummockEpoch::MIN).await?;

        let instance = Self {
            options: options.clone(),
            local_version_manager,
            hummock_meta_client,
            sstable_store,
            shared_buffer_manager,
            stats,
        };
        Ok(instance)
    }

    fn get_builder(options: &StorageConfig) -> SSTableBuilder {
        SSTableBuilder::new(SSTableBuilderOptions {
            capacity: options.sstable_size as usize,
            block_capacity: options.block_size as usize,
            restart_interval: DEFAULT_RESTART_INTERVAL,
            bloom_false_positive: options.bloom_false_positive,
            // TODO: Make this configurable.
            compression_algorithm: CompressionAlgorithm::None,
        })
    }

    async fn get_from_table(
        &self,
        table: Arc<Sstable>,
        internal_key: &[u8],
        key: &[u8],
    ) -> HummockResult<Option<Bytes>> {
        if table.surely_not_have_user_key(key) {
            self.stats.bloom_filter_true_negative_counts.inc();
            return Ok(None);
        }
        // Might have the key, take it as might positive.
        self.stats.bloom_filter_might_positive_counts.inc();
        let mut iter = SSTableIterator::new(table, self.sstable_store.clone());
        iter.seek(internal_key).await?;
        // Iterator has seeked passed the borders.
        if !iter.is_valid() {
            return Ok(None);
        }

        // Iterator gets us the key, we tell if it's the key we want
        // or key next to it.
        let value = match user_key(iter.key()) == key {
            true => iter.value().into_user_value().map(Bytes::copy_from_slice),
            false => None,
        };
        Ok(value)
    }

    pub fn hummock_meta_client(&self) -> &Arc<dyn HummockMetaClient> {
        &self.hummock_meta_client
    }

    pub fn options(&self) -> &Arc<StorageConfig> {
        &self.options
    }

    pub fn sstable_store(&self) -> SstableStoreRef {
        self.sstable_store.clone()
    }

    pub fn local_version_manager(&self) -> &Arc<LocalVersionManager> {
        &self.local_version_manager
    }

    pub fn shared_buffer_manager(&self) -> &SharedBufferManager {
        &self.shared_buffer_manager
    }
}

impl fmt::Debug for HummockStorage {
    fn fmt(&self, _f: &mut fmt::Formatter<'_>) -> fmt::Result {
        todo!()
    }
<<<<<<< HEAD
}

impl StateStore for HummockStorage {
    type Iter<'a> = HummockStateStoreIter<'a>;

    define_state_store_associated_type!();

    /// Gets the value of a specified `key`.
    /// The result is based on a snapshot corresponding to the given `epoch`.
    ///
    /// If `Ok(Some())` is returned, the key is found. If `Ok(None)` is returned,
    /// the key is not found. If `Err()` is returned, the searching for the key
    /// failed due to other non-EOF errors.
    fn get<'a>(&'a self, key: &'a [u8], epoch: u64) -> Self::GetFuture<'_> {
        async move {
            let version = self.local_version_manager.get_version()?;
            // check epoch validity
            validate_epoch(version.safe_epoch(), epoch)?;

            // Query shared buffer. Return the value without iterating SSTs if found
            if version.max_committed_epoch() < epoch {
                if let Some(v) = self
                    .shared_buffer_manager
                    .get(key, (version.max_committed_epoch() + 1)..=epoch)
                {
                    self.stats.get_shared_buffer_hit_counts.inc();
                    return Ok(v.into_user_value().map(|v| v.into()));
                }
            }
            let internal_key = key_with_epoch(key.to_vec(), epoch);

            let mut table_counts = 0;
            for level in &version.levels() {
                if level.table_infos.is_empty() {
                    continue;
                }
                match level.level_type() {
                    LevelType::Overlapping => {
                        let table_infos = level
                            .table_infos
                            .iter()
                            .filter(|info| {
                                let table_range = info.key_range.as_ref().unwrap();
                                let table_start = user_key(table_range.left.as_slice());
                                let table_end = user_key(table_range.right.as_slice());
                                table_start.le(key) && table_end.ge(key)
                            })
                            .map(|info| info.id)
                            .collect_vec();
                        let tables = self.sstable_store.sstables(&table_infos).await?;
                        for table in tables.into_iter().rev() {
                            table_counts += 1;
                            if let Some(v) = self.get_from_table(table, &internal_key, key).await? {
                                return Ok(Some(v));
                            }
                        }
                    }
                    LevelType::Nonoverlapping => {
                        let table_idx = level
                            .table_infos
                            .partition_point(|table| {
                                let ord = VersionedComparator::compare_key(
                                    user_key(&table.key_range.as_ref().unwrap().left),
                                    key,
                                );
                                ord == Ordering::Less || ord == Ordering::Equal
                            })
                            .saturating_sub(1); // considering the boundary of 0
                        assert!(table_idx < level.table_infos.len());
                        table_counts += 1;
                        // Because we will keep multiple version of one in the same sst file, we
                        // do not find it in the next adjacent file.
                        let tables = self
                            .sstable_store
                            .sstables(&[level.table_infos[table_idx].id])
                            .await?;
                        if let Some(v) = self
                            .get_from_table(tables.first().unwrap().clone(), &internal_key, key)
                            .await?
                        {
                            return Ok(Some(v));
                        }
                    }
                }
            }

            self.stats
                .iter_merge_sstable_counts
                .observe(table_counts as f64);
            Ok(None)
        }
    }

    fn scan<R, B>(
        &self,
        key_range: R,
        limit: Option<usize>,
        epoch: u64,
    ) -> Self::ScanFuture<'_, R, B>
    where
        R: RangeBounds<B> + Send,
        B: AsRef<[u8]> + Send,
    {
        async move {
            let mut iter = self.iter(key_range, epoch).await?;
            let mut kvs = Vec::with_capacity(limit.unwrap_or_default());

            for _ in 0..limit.unwrap_or(usize::MAX) {
                match iter.next().await? {
                    Some(kv) => kvs.push(kv),
                    None => break,
                }
            }

            Ok(kvs)
        }
    }

    fn reverse_scan<R, B>(
        &self,
        key_range: R,
        limit: Option<usize>,
        epoch: u64,
    ) -> Self::ReverseScanFuture<'_, R, B>
    where
        R: RangeBounds<B> + Send,
        B: AsRef<[u8]> + Send,
    {
        async move {
            let mut iter = self.reverse_iter(key_range, epoch).await?;
            let mut kvs = Vec::with_capacity(limit.unwrap_or_default());

            for _ in 0..limit.unwrap_or(usize::MAX) {
                match iter.next().await? {
                    Some(kv) => kvs.push(kv),
                    None => break,
                }
            }

            Ok(kvs)
        }
    }

    /// Writes a batch to storage. The batch should be:
    /// * Ordered. KV pairs will be directly written to the table, so it must be ordered.
    /// * Locally unique. There should not be two or more operations on the same key in one write
    ///   batch.
    /// * Globally unique. The streaming operators should ensure that different operators won't
    ///   operate on the same key. The operator operating on one keyspace should always wait for all
    ///   changes to be committed before reading and writing new keys to the engine. That is because
    ///   that the table with lower epoch might be committed after a table with higher epoch has
    ///   been committed. If such case happens, the outcome is non-predictable.
    fn ingest_batch(
        &self,
        kv_pairs: Vec<(Bytes, StorageValue)>,
        epoch: u64,
    ) -> Self::IngestBatchFuture<'_> {
        async move {
            let batch = kv_pairs
                .into_iter()
                .map(|(key, value)| {
                    (
                        Bytes::from(FullKey::from_user_key(key.to_vec(), epoch).into_inner()),
                        value.into(),
                    )
                })
                .collect_vec();

            let batch_size = self.shared_buffer_manager.write_batch(batch, epoch).await? as u64;

            if !self.options.async_checkpoint_enabled {
                self.shared_buffer_manager.sync(Some(epoch)).await?;
            }
            Ok(batch_size)
        }
    }

    /// Replicates a batch to shared buffer, without uploading to the storage backend.
    fn replicate_batch(
        &self,
        kv_pairs: Vec<(Bytes, StorageValue)>,
        epoch: u64,
    ) -> Self::ReplicateBatchFuture<'_> {
        async move {
            let batch = kv_pairs
                .into_iter()
                .map(|(key, value)| {
                    (
                        Bytes::from(FullKey::from_user_key(key.to_vec(), epoch).into_inner()),
                        value.into(),
                    )
                })
                .collect_vec();
            self.shared_buffer_manager
                .replicate_remote_batch(batch, epoch)?;

            Ok(())
        }
    }

    /// Returns an iterator that scan from the begin key to the end key
    /// The result is based on a snapshot corresponding to the given `epoch`.
    fn iter<R, B>(&self, key_range: R, epoch: u64) -> Self::IterFuture<'_, R, B>
    where
        R: RangeBounds<B> + Send,
        B: AsRef<[u8]> + Send,
    {
        async move {
            let version = self.local_version_manager.get_version()?;
            // Check epoch validity
            validate_epoch(version.safe_epoch(), epoch)?;
            let levels = version.levels();
            validate_table_key_range(&levels)?;

            // Filter out tables that overlap with given `key_range`
            let mut overlapped_sstable_iters = vec![];
            for level in &version.levels() {
                let table_ids = level
                    .table_infos
                    .iter()
                    .filter(|info| {
                        let table_range = info.key_range.as_ref().unwrap();
                        let table_start = user_key(table_range.left.as_slice());
                        let table_end = user_key(table_range.right.as_slice());
                        range_overlap(&key_range, table_start, table_end, false)
                    })
                    .map(|info| info.id)
                    .collect_vec();
                if table_ids.is_empty() {
                    continue;
                }
                let tables = self.sstable_store.sstables(&table_ids).await?;
                match level.level_type() {
                    LevelType::Overlapping => {
                        for table in tables.into_iter().rev() {
                            overlapped_sstable_iters.push(Box::new(SSTableIterator::new(
                                table,
                                self.sstable_store.clone(),
                            ))
                                as BoxedHummockIterator);
                        }
                    }
                    LevelType::Nonoverlapping => overlapped_sstable_iters.push(Box::new(
                        ConcatIterator::new(tables, self.sstable_store.clone()),
                    )),
                }
            }
            self.stats
                .iter_merge_sstable_counts
                .observe(overlapped_sstable_iters.len() as f64);
            let mi = if version.max_committed_epoch() < epoch {
                // Take shared buffers into consideration if the read epoch is above the max
                // committed epoch
                let overlapped_shared_buffer_iters = self
                    .shared_buffer_manager
                    .iters(&key_range, (version.max_committed_epoch() + 1)..=epoch)
                    .into_iter()
                    .map(|i| Box::new(i) as BoxedHummockIterator);
                MergeIterator::new(
                    overlapped_shared_buffer_iters.chain(overlapped_sstable_iters),
                    self.stats.clone(),
                )
            } else {
                MergeIterator::new(overlapped_sstable_iters, self.stats.clone())
            };

            // TODO: avoid this clone
            let mut user_iter = DirectedUserIterator::Forward(UserIterator::new(
                mi,
                (
                    key_range.start_bound().map(|b| b.as_ref().to_owned()),
                    key_range.end_bound().map(|b| b.as_ref().to_owned()),
                ),
                epoch,
                Some(version),
            ));

            user_iter.rewind().await?;
            Ok(HummockStateStoreIter::new(user_iter))
        }
    }

    /// Returns a reversed iterator that scans from the end key to the begin key
    /// The result is based on a snapshot corresponding to the given `epoch`.
    fn reverse_iter<R, B>(&self, key_range: R, epoch: u64) -> Self::ReverseIterFuture<'_, R, B>
    where
        R: RangeBounds<B> + Send,
        B: AsRef<[u8]> + Send,
    {
        async move {
            let version = self.local_version_manager.get_version()?;
            // Check epoch validity
            validate_epoch(version.safe_epoch(), epoch)?;
            // Filter out tables that overlap with given `key_range`
            let mut overlapped_sstable_iters = vec![];
            for level in &version.levels() {
                let table_ids = level
                    .table_infos
                    .iter()
                    .filter(|info| {
                        let table_range = info.key_range.as_ref().unwrap();
                        let table_start = user_key(table_range.left.as_slice());
                        let table_end = user_key(table_range.right.as_slice());
                        range_overlap(&key_range, table_start, table_end, true)
                    })
                    .map(|info| info.id)
                    .collect_vec();
                if table_ids.is_empty() {
                    continue;
                }
                let mut tables = self.sstable_store.sstables(&table_ids).await?;
                match level.level_type() {
                    LevelType::Overlapping => {
                        for table in tables.into_iter().rev() {
                            overlapped_sstable_iters.push(Box::new(ReverseSSTableIterator::new(
                                table,
                                self.sstable_store.clone(),
                            ))
                                as BoxedHummockIterator);
                        }
                    }
                    LevelType::Nonoverlapping => {
                        if tables.len() > 1 {
                            tables.reverse();
                            overlapped_sstable_iters.push(Box::new(ReverseConcatIterator::new(
                                tables,
                                self.sstable_store.clone(),
                            )))
                        } else {
                            overlapped_sstable_iters.push(Box::new(ReverseSSTableIterator::new(
                                tables.pop().unwrap(),
                                self.sstable_store.clone(),
                            ))
                                as BoxedHummockIterator);
                        }
                    }
                }
            }
            self.stats
                .iter_merge_sstable_counts
                .observe(overlapped_sstable_iters.len() as f64);
            let reverse_merge_iterator = if version.max_committed_epoch() < epoch {
                // Take shared buffers into consideration if the read epoch is above the max
                // committed epoch
                let overlapped_shared_buffer_iters = self
                    .shared_buffer_manager
                    .reverse_iters(&key_range, (version.max_committed_epoch() + 1)..=epoch)
                    .into_iter()
                    .map(|i| Box::new(i) as BoxedHummockIterator);
                ReverseMergeIterator::new(
                    overlapped_shared_buffer_iters.chain(overlapped_sstable_iters),
                    self.stats.clone(),
                )
            } else {
                ReverseMergeIterator::new(overlapped_sstable_iters, self.stats.clone())
            };

            // TODO: avoid this clone
            let mut reverse_user_iter =
                DirectedUserIterator::Backward(ReverseUserIterator::new_with_epoch(
                    reverse_merge_iterator,
                    (
                        key_range.end_bound().map(|b| b.as_ref().to_owned()),
                        key_range.start_bound().map(|b| b.as_ref().to_owned()),
                    ),
                    epoch,
                    Some(version),
                ));

            reverse_user_iter.rewind().await?;
            Ok(HummockStateStoreIter::new(reverse_user_iter))
        }
    }

    fn wait_epoch(&self, epoch: u64) -> Self::WaitEpochFuture<'_> {
        async move { Ok(self.local_version_manager.wait_epoch(epoch).await?) }
    }

    fn sync(&self, epoch: Option<u64>) -> Self::SyncFuture<'_> {
        async move {
            self.shared_buffer_manager.sync(epoch).await?;
            Ok(())
        }
    }
}

pub struct HummockStateStoreIter<'a> {
    inner: DirectedUserIterator<'a>,
}

impl<'a> HummockStateStoreIter<'a> {
    fn new(inner: DirectedUserIterator<'a>) -> Self {
        Self { inner }
    }
}

impl<'a> StateStoreIter for HummockStateStoreIter<'a> {
    // TODO: directly return `&[u8]` to user instead of `Bytes`.
    type Item = (Bytes, Bytes);

    type NextFuture<'b> = impl Future<Output = crate::error::StorageResult<Option<Self::Item>>> where Self:'b;

    fn next(&mut self) -> Self::NextFuture<'_> {
        async move {
            let iter = &mut self.inner;

            if iter.is_valid() {
                let kv = (
                    Bytes::copy_from_slice(iter.key()),
                    Bytes::copy_from_slice(iter.value()),
                );
                iter.next().await?;
                Ok(Some(kv))
            } else {
                Ok(None)
            }
        }
    }
=======
>>>>>>> bc61fe96
}<|MERGE_RESOLUTION|>--- conflicted
+++ resolved
@@ -196,425 +196,4 @@
     fn fmt(&self, _f: &mut fmt::Formatter<'_>) -> fmt::Result {
         todo!()
     }
-<<<<<<< HEAD
-}
-
-impl StateStore for HummockStorage {
-    type Iter<'a> = HummockStateStoreIter<'a>;
-
-    define_state_store_associated_type!();
-
-    /// Gets the value of a specified `key`.
-    /// The result is based on a snapshot corresponding to the given `epoch`.
-    ///
-    /// If `Ok(Some())` is returned, the key is found. If `Ok(None)` is returned,
-    /// the key is not found. If `Err()` is returned, the searching for the key
-    /// failed due to other non-EOF errors.
-    fn get<'a>(&'a self, key: &'a [u8], epoch: u64) -> Self::GetFuture<'_> {
-        async move {
-            let version = self.local_version_manager.get_version()?;
-            // check epoch validity
-            validate_epoch(version.safe_epoch(), epoch)?;
-
-            // Query shared buffer. Return the value without iterating SSTs if found
-            if version.max_committed_epoch() < epoch {
-                if let Some(v) = self
-                    .shared_buffer_manager
-                    .get(key, (version.max_committed_epoch() + 1)..=epoch)
-                {
-                    self.stats.get_shared_buffer_hit_counts.inc();
-                    return Ok(v.into_user_value().map(|v| v.into()));
-                }
-            }
-            let internal_key = key_with_epoch(key.to_vec(), epoch);
-
-            let mut table_counts = 0;
-            for level in &version.levels() {
-                if level.table_infos.is_empty() {
-                    continue;
-                }
-                match level.level_type() {
-                    LevelType::Overlapping => {
-                        let table_infos = level
-                            .table_infos
-                            .iter()
-                            .filter(|info| {
-                                let table_range = info.key_range.as_ref().unwrap();
-                                let table_start = user_key(table_range.left.as_slice());
-                                let table_end = user_key(table_range.right.as_slice());
-                                table_start.le(key) && table_end.ge(key)
-                            })
-                            .map(|info| info.id)
-                            .collect_vec();
-                        let tables = self.sstable_store.sstables(&table_infos).await?;
-                        for table in tables.into_iter().rev() {
-                            table_counts += 1;
-                            if let Some(v) = self.get_from_table(table, &internal_key, key).await? {
-                                return Ok(Some(v));
-                            }
-                        }
-                    }
-                    LevelType::Nonoverlapping => {
-                        let table_idx = level
-                            .table_infos
-                            .partition_point(|table| {
-                                let ord = VersionedComparator::compare_key(
-                                    user_key(&table.key_range.as_ref().unwrap().left),
-                                    key,
-                                );
-                                ord == Ordering::Less || ord == Ordering::Equal
-                            })
-                            .saturating_sub(1); // considering the boundary of 0
-                        assert!(table_idx < level.table_infos.len());
-                        table_counts += 1;
-                        // Because we will keep multiple version of one in the same sst file, we
-                        // do not find it in the next adjacent file.
-                        let tables = self
-                            .sstable_store
-                            .sstables(&[level.table_infos[table_idx].id])
-                            .await?;
-                        if let Some(v) = self
-                            .get_from_table(tables.first().unwrap().clone(), &internal_key, key)
-                            .await?
-                        {
-                            return Ok(Some(v));
-                        }
-                    }
-                }
-            }
-
-            self.stats
-                .iter_merge_sstable_counts
-                .observe(table_counts as f64);
-            Ok(None)
-        }
-    }
-
-    fn scan<R, B>(
-        &self,
-        key_range: R,
-        limit: Option<usize>,
-        epoch: u64,
-    ) -> Self::ScanFuture<'_, R, B>
-    where
-        R: RangeBounds<B> + Send,
-        B: AsRef<[u8]> + Send,
-    {
-        async move {
-            let mut iter = self.iter(key_range, epoch).await?;
-            let mut kvs = Vec::with_capacity(limit.unwrap_or_default());
-
-            for _ in 0..limit.unwrap_or(usize::MAX) {
-                match iter.next().await? {
-                    Some(kv) => kvs.push(kv),
-                    None => break,
-                }
-            }
-
-            Ok(kvs)
-        }
-    }
-
-    fn reverse_scan<R, B>(
-        &self,
-        key_range: R,
-        limit: Option<usize>,
-        epoch: u64,
-    ) -> Self::ReverseScanFuture<'_, R, B>
-    where
-        R: RangeBounds<B> + Send,
-        B: AsRef<[u8]> + Send,
-    {
-        async move {
-            let mut iter = self.reverse_iter(key_range, epoch).await?;
-            let mut kvs = Vec::with_capacity(limit.unwrap_or_default());
-
-            for _ in 0..limit.unwrap_or(usize::MAX) {
-                match iter.next().await? {
-                    Some(kv) => kvs.push(kv),
-                    None => break,
-                }
-            }
-
-            Ok(kvs)
-        }
-    }
-
-    /// Writes a batch to storage. The batch should be:
-    /// * Ordered. KV pairs will be directly written to the table, so it must be ordered.
-    /// * Locally unique. There should not be two or more operations on the same key in one write
-    ///   batch.
-    /// * Globally unique. The streaming operators should ensure that different operators won't
-    ///   operate on the same key. The operator operating on one keyspace should always wait for all
-    ///   changes to be committed before reading and writing new keys to the engine. That is because
-    ///   that the table with lower epoch might be committed after a table with higher epoch has
-    ///   been committed. If such case happens, the outcome is non-predictable.
-    fn ingest_batch(
-        &self,
-        kv_pairs: Vec<(Bytes, StorageValue)>,
-        epoch: u64,
-    ) -> Self::IngestBatchFuture<'_> {
-        async move {
-            let batch = kv_pairs
-                .into_iter()
-                .map(|(key, value)| {
-                    (
-                        Bytes::from(FullKey::from_user_key(key.to_vec(), epoch).into_inner()),
-                        value.into(),
-                    )
-                })
-                .collect_vec();
-
-            let batch_size = self.shared_buffer_manager.write_batch(batch, epoch).await? as u64;
-
-            if !self.options.async_checkpoint_enabled {
-                self.shared_buffer_manager.sync(Some(epoch)).await?;
-            }
-            Ok(batch_size)
-        }
-    }
-
-    /// Replicates a batch to shared buffer, without uploading to the storage backend.
-    fn replicate_batch(
-        &self,
-        kv_pairs: Vec<(Bytes, StorageValue)>,
-        epoch: u64,
-    ) -> Self::ReplicateBatchFuture<'_> {
-        async move {
-            let batch = kv_pairs
-                .into_iter()
-                .map(|(key, value)| {
-                    (
-                        Bytes::from(FullKey::from_user_key(key.to_vec(), epoch).into_inner()),
-                        value.into(),
-                    )
-                })
-                .collect_vec();
-            self.shared_buffer_manager
-                .replicate_remote_batch(batch, epoch)?;
-
-            Ok(())
-        }
-    }
-
-    /// Returns an iterator that scan from the begin key to the end key
-    /// The result is based on a snapshot corresponding to the given `epoch`.
-    fn iter<R, B>(&self, key_range: R, epoch: u64) -> Self::IterFuture<'_, R, B>
-    where
-        R: RangeBounds<B> + Send,
-        B: AsRef<[u8]> + Send,
-    {
-        async move {
-            let version = self.local_version_manager.get_version()?;
-            // Check epoch validity
-            validate_epoch(version.safe_epoch(), epoch)?;
-            let levels = version.levels();
-            validate_table_key_range(&levels)?;
-
-            // Filter out tables that overlap with given `key_range`
-            let mut overlapped_sstable_iters = vec![];
-            for level in &version.levels() {
-                let table_ids = level
-                    .table_infos
-                    .iter()
-                    .filter(|info| {
-                        let table_range = info.key_range.as_ref().unwrap();
-                        let table_start = user_key(table_range.left.as_slice());
-                        let table_end = user_key(table_range.right.as_slice());
-                        range_overlap(&key_range, table_start, table_end, false)
-                    })
-                    .map(|info| info.id)
-                    .collect_vec();
-                if table_ids.is_empty() {
-                    continue;
-                }
-                let tables = self.sstable_store.sstables(&table_ids).await?;
-                match level.level_type() {
-                    LevelType::Overlapping => {
-                        for table in tables.into_iter().rev() {
-                            overlapped_sstable_iters.push(Box::new(SSTableIterator::new(
-                                table,
-                                self.sstable_store.clone(),
-                            ))
-                                as BoxedHummockIterator);
-                        }
-                    }
-                    LevelType::Nonoverlapping => overlapped_sstable_iters.push(Box::new(
-                        ConcatIterator::new(tables, self.sstable_store.clone()),
-                    )),
-                }
-            }
-            self.stats
-                .iter_merge_sstable_counts
-                .observe(overlapped_sstable_iters.len() as f64);
-            let mi = if version.max_committed_epoch() < epoch {
-                // Take shared buffers into consideration if the read epoch is above the max
-                // committed epoch
-                let overlapped_shared_buffer_iters = self
-                    .shared_buffer_manager
-                    .iters(&key_range, (version.max_committed_epoch() + 1)..=epoch)
-                    .into_iter()
-                    .map(|i| Box::new(i) as BoxedHummockIterator);
-                MergeIterator::new(
-                    overlapped_shared_buffer_iters.chain(overlapped_sstable_iters),
-                    self.stats.clone(),
-                )
-            } else {
-                MergeIterator::new(overlapped_sstable_iters, self.stats.clone())
-            };
-
-            // TODO: avoid this clone
-            let mut user_iter = DirectedUserIterator::Forward(UserIterator::new(
-                mi,
-                (
-                    key_range.start_bound().map(|b| b.as_ref().to_owned()),
-                    key_range.end_bound().map(|b| b.as_ref().to_owned()),
-                ),
-                epoch,
-                Some(version),
-            ));
-
-            user_iter.rewind().await?;
-            Ok(HummockStateStoreIter::new(user_iter))
-        }
-    }
-
-    /// Returns a reversed iterator that scans from the end key to the begin key
-    /// The result is based on a snapshot corresponding to the given `epoch`.
-    fn reverse_iter<R, B>(&self, key_range: R, epoch: u64) -> Self::ReverseIterFuture<'_, R, B>
-    where
-        R: RangeBounds<B> + Send,
-        B: AsRef<[u8]> + Send,
-    {
-        async move {
-            let version = self.local_version_manager.get_version()?;
-            // Check epoch validity
-            validate_epoch(version.safe_epoch(), epoch)?;
-            // Filter out tables that overlap with given `key_range`
-            let mut overlapped_sstable_iters = vec![];
-            for level in &version.levels() {
-                let table_ids = level
-                    .table_infos
-                    .iter()
-                    .filter(|info| {
-                        let table_range = info.key_range.as_ref().unwrap();
-                        let table_start = user_key(table_range.left.as_slice());
-                        let table_end = user_key(table_range.right.as_slice());
-                        range_overlap(&key_range, table_start, table_end, true)
-                    })
-                    .map(|info| info.id)
-                    .collect_vec();
-                if table_ids.is_empty() {
-                    continue;
-                }
-                let mut tables = self.sstable_store.sstables(&table_ids).await?;
-                match level.level_type() {
-                    LevelType::Overlapping => {
-                        for table in tables.into_iter().rev() {
-                            overlapped_sstable_iters.push(Box::new(ReverseSSTableIterator::new(
-                                table,
-                                self.sstable_store.clone(),
-                            ))
-                                as BoxedHummockIterator);
-                        }
-                    }
-                    LevelType::Nonoverlapping => {
-                        if tables.len() > 1 {
-                            tables.reverse();
-                            overlapped_sstable_iters.push(Box::new(ReverseConcatIterator::new(
-                                tables,
-                                self.sstable_store.clone(),
-                            )))
-                        } else {
-                            overlapped_sstable_iters.push(Box::new(ReverseSSTableIterator::new(
-                                tables.pop().unwrap(),
-                                self.sstable_store.clone(),
-                            ))
-                                as BoxedHummockIterator);
-                        }
-                    }
-                }
-            }
-            self.stats
-                .iter_merge_sstable_counts
-                .observe(overlapped_sstable_iters.len() as f64);
-            let reverse_merge_iterator = if version.max_committed_epoch() < epoch {
-                // Take shared buffers into consideration if the read epoch is above the max
-                // committed epoch
-                let overlapped_shared_buffer_iters = self
-                    .shared_buffer_manager
-                    .reverse_iters(&key_range, (version.max_committed_epoch() + 1)..=epoch)
-                    .into_iter()
-                    .map(|i| Box::new(i) as BoxedHummockIterator);
-                ReverseMergeIterator::new(
-                    overlapped_shared_buffer_iters.chain(overlapped_sstable_iters),
-                    self.stats.clone(),
-                )
-            } else {
-                ReverseMergeIterator::new(overlapped_sstable_iters, self.stats.clone())
-            };
-
-            // TODO: avoid this clone
-            let mut reverse_user_iter =
-                DirectedUserIterator::Backward(ReverseUserIterator::new_with_epoch(
-                    reverse_merge_iterator,
-                    (
-                        key_range.end_bound().map(|b| b.as_ref().to_owned()),
-                        key_range.start_bound().map(|b| b.as_ref().to_owned()),
-                    ),
-                    epoch,
-                    Some(version),
-                ));
-
-            reverse_user_iter.rewind().await?;
-            Ok(HummockStateStoreIter::new(reverse_user_iter))
-        }
-    }
-
-    fn wait_epoch(&self, epoch: u64) -> Self::WaitEpochFuture<'_> {
-        async move { Ok(self.local_version_manager.wait_epoch(epoch).await?) }
-    }
-
-    fn sync(&self, epoch: Option<u64>) -> Self::SyncFuture<'_> {
-        async move {
-            self.shared_buffer_manager.sync(epoch).await?;
-            Ok(())
-        }
-    }
-}
-
-pub struct HummockStateStoreIter<'a> {
-    inner: DirectedUserIterator<'a>,
-}
-
-impl<'a> HummockStateStoreIter<'a> {
-    fn new(inner: DirectedUserIterator<'a>) -> Self {
-        Self { inner }
-    }
-}
-
-impl<'a> StateStoreIter for HummockStateStoreIter<'a> {
-    // TODO: directly return `&[u8]` to user instead of `Bytes`.
-    type Item = (Bytes, Bytes);
-
-    type NextFuture<'b> = impl Future<Output = crate::error::StorageResult<Option<Self::Item>>> where Self:'b;
-
-    fn next(&mut self) -> Self::NextFuture<'_> {
-        async move {
-            let iter = &mut self.inner;
-
-            if iter.is_valid() {
-                let kv = (
-                    Bytes::copy_from_slice(iter.key()),
-                    Bytes::copy_from_slice(iter.value()),
-                );
-                iter.next().await?;
-                Ok(Some(kv))
-            } else {
-                Ok(None)
-            }
-        }
-    }
-=======
->>>>>>> bc61fe96
 }