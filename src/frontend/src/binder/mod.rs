// Copyright 2022 Singularity Data
//
// Licensed under the Apache License, Version 2.0 (the "License");
// you may not use this file except in compliance with the License.
// You may obtain a copy of the License at
//
// http://www.apache.org/licenses/LICENSE-2.0
//
// Unless required by applicable law or agreed to in writing, software
// distributed under the License is distributed on an "AS IS" BASIS,
// WITHOUT WARRANTIES OR CONDITIONS OF ANY KIND, either express or implied.
// See the License for the specific language governing permissions and
// limitations under the License.

use std::collections::HashMap;

use risingwave_common::error::Result;
use risingwave_sqlparser::ast::{Statement, TableAlias};

pub mod bind_context;
mod delete;
pub(crate) mod expr;
mod insert;
mod query;
mod relation;
mod select;
mod set_expr;
mod statement;
mod struct_field;
mod table_function;
mod update;
mod values;

pub use bind_context::{BindContext, LateralBindContext};
pub use delete::BoundDelete;
pub use expr::bind_data_type;
pub use insert::BoundInsert;
pub use query::BoundQuery;
pub use relation::{
    BoundBaseTable, BoundJoin, BoundSource, BoundSystemTable, BoundTableSource,
    BoundWindowTableFunction, Relation, WindowTableFunctionKind,
};
use risingwave_common::error::ErrorCode;
pub use select::BoundSelect;
pub use set_expr::BoundSetExpr;
pub use statement::BoundStatement;
pub use table_function::{BoundTableFunction, TableFunctionType};
pub use update::BoundUpdate;
pub use values::BoundValues;

use crate::catalog::catalog_service::CatalogReadGuard;

/// `Binder` binds the identifiers in AST to columns in relations
pub struct Binder {
    // TODO: maybe we can only lock the database, but not the whole catalog.
    catalog: CatalogReadGuard,
    db_name: String,
    context: BindContext,
    /// A stack holding contexts of outer queries when binding a subquery.
    /// It also holds all of the lateral contexts for each respective
    /// subquery.
    ///
    /// See [`Binder::bind_subquery_expr`] for details.
    upper_subquery_contexts: Vec<(BindContext, Vec<LateralBindContext>)>,

    /// A stack holding contexts of left-lateral `TableFactor`s.
    ///
    /// We need a separate stack as `CorrelatedInputRef` depth is
<<<<<<< HEAD
    /// determined by the upper subquery context depth, not the table context stack depth.
=======
    /// determined by the upper subquery context depth, not the lateral context stack depth.
>>>>>>> cd35de56
    lateral_contexts: Vec<LateralBindContext>,

    next_subquery_id: usize,
    /// Map the cte's name to its Relation::Subquery.
    cte_to_relation: HashMap<String, (BoundQuery, TableAlias)>,
}

impl Binder {
    pub fn new(catalog: CatalogReadGuard, db_name: String) -> Binder {
        Binder {
            catalog,
            db_name,
            context: BindContext::new(),
            upper_subquery_contexts: vec![],
            lateral_contexts: vec![],
            next_subquery_id: 0,
            cte_to_relation: HashMap::new(),
        }
    }

    /// Bind a [`Statement`].
    pub fn bind(&mut self, stmt: Statement) -> Result<BoundStatement> {
        self.bind_statement(stmt)
    }

    fn push_context(&mut self) {
        let new_context = std::mem::take(&mut self.context);
        let new_lateral_contexts = std::mem::take(&mut self.lateral_contexts);
        self.upper_subquery_contexts
            .push((new_context, new_lateral_contexts));
    }

    fn pop_context(&mut self) -> Result<()> {
        let (old_context, old_lateral_contexts) = self
            .upper_subquery_contexts
            .pop()
            .ok_or_else(|| ErrorCode::InternalError("Popping non-existent context".to_string()))?;
        self.context = old_context;
        self.lateral_contexts = old_lateral_contexts;
        Ok(())
    }

    fn push_lateral_context(&mut self) {
        let new_context = std::mem::take(&mut self.context);
        self.lateral_contexts.push(LateralBindContext {
            is_visible: false,
            context: new_context,
        });
    }

    fn pop_and_merge_lateral_context(&mut self) -> Result<()> {
        let mut old_context = self
            .lateral_contexts
            .pop()
            .ok_or_else(|| ErrorCode::InternalError("Popping non-existent context".to_string()))?
            .context;
        old_context.merge_context(self.context.clone())?;
        self.context = old_context;
        Ok(())
    }

    fn try_mark_lateral_as_visible(&mut self) {
        if let Some(mut ctx) = self.lateral_contexts.pop() {
            ctx.is_visible = true;
            self.lateral_contexts.push(ctx);
        }
    }

    fn try_mark_lateral_as_invisible(&mut self) {
        if let Some(mut ctx) = self.lateral_contexts.pop() {
            ctx.is_visible = false;
            self.lateral_contexts.push(ctx);
        }
    }

    fn next_subquery_id(&mut self) -> usize {
        let id = self.next_subquery_id;
        self.next_subquery_id += 1;
        id
    }
}

#[cfg(test)]
pub mod test_utils {
    use std::sync::Arc;

    use parking_lot::RwLock;

    use super::Binder;
    use crate::catalog::catalog_service::CatalogReader;
    use crate::catalog::root_catalog::Catalog;

    #[cfg(test)]
    pub fn mock_binder_with_catalog(catalog: Catalog, db_name: String) -> Binder {
        let catalog = Arc::new(RwLock::new(catalog));
        let catalog_reader = CatalogReader::new(catalog);
        Binder::new(catalog_reader.read_guard(), db_name)
    }
    #[cfg(test)]
    pub fn mock_binder() -> Binder {
        mock_binder_with_catalog(Catalog::default(), "".to_string())
    }
}

/// The column name stored in [`BindContext`] for a column without an alias.
pub const UNNAMED_COLUMN: &str = "?column?";
/// The table name stored in [`BindContext`] for a subquery without an alias.
const UNNAMED_SUBQUERY: &str = "?subquery?";<|MERGE_RESOLUTION|>--- conflicted
+++ resolved
@@ -66,11 +66,7 @@
     /// A stack holding contexts of left-lateral `TableFactor`s.
     ///
     /// We need a separate stack as `CorrelatedInputRef` depth is
-<<<<<<< HEAD
-    /// determined by the upper subquery context depth, not the table context stack depth.
-=======
     /// determined by the upper subquery context depth, not the lateral context stack depth.
->>>>>>> cd35de56
     lateral_contexts: Vec<LateralBindContext>,
 
     next_subquery_id: usize,
