--- conflicted
+++ resolved
@@ -99,15 +99,9 @@
         database_id,
         schema_id,
         stmt.sink_name.to_string(),
-<<<<<<< HEAD
         associated_table_id,
         with_properties.clone(),
-        session.user_name().to_string(),
-=======
-        mv_name,
-        handle_with_properties("create_sink", stmt.with_properties.0)?,
         session.user_id(),
->>>>>>> 2aab7853
     )?;
 
     let graph = {
