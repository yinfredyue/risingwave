// Copyright 2022 Singularity Data
//
// Licensed under the Apache License, Version 2.0 (the "License");
// you may not use this file except in compliance with the License.
// You may obtain a copy of the License at
//
// http://www.apache.org/licenses/LICENSE-2.0
//
// Unless required by applicable law or agreed to in writing, software
// distributed under the License is distributed on an "AS IS" BASIS,
// WITHOUT WARRANTIES OR CONDITIONS OF ANY KIND, either express or implied.
// See the License for the specific language governing permissions and
// limitations under the License.

use std::collections::{HashMap, HashSet};

use itertools::Itertools;
use risingwave_common::catalog::{
    DatabaseId as DatabaseIdCommon, SchemaId as SchemaIdCommon, TableDesc,
};
use risingwave_common::config::constant::hummock::TABLE_OPTION_DUMMY_RETAINTION_SECOND;
use risingwave_pb::catalog::table::OptionalAssociatedSourceId;
use risingwave_pb::catalog::Table as ProstTable;

use super::column_catalog::ColumnCatalog;
use super::{DatabaseId, SchemaId};
use crate::catalog::TableId;
use crate::optimizer::property::FieldOrder;

/// Includes full information about a table.
///
/// # Column ID & Column Index
///
/// [`ColumnId`](risingwave_common::catalog::ColumnId) (with type `i32`) is the unique identifier of
/// a column in a table. It is used to access storage.
///
/// Column index, or idx, (with type `usize`) is the relative position inside the `Vec` of columns.
///
/// A tip to avoid making mistakes is never do casting - i32 as usize or vice versa.
///
/// # Keys
///
/// All the keys are represented as column indices.
///
/// - **Primary Key** (pk): unique identifier of a row.
///
/// - **Order Key**: the primary key for storage, used to sort and access data.
///
///   For an MV, the columns in `ORDER BY` clause will be put at the beginning of the order key. And
/// the remaining columns in pk will follow behind.
///
///   If there's no `ORDER BY` clause, the order key will be the same as pk.
///
/// - **Distribution Key**: the columns used to partition the data. It must be a subset of the order
///   key.
#[derive(Clone, Debug, PartialEq)]
pub struct TableCatalog {
    pub id: TableId,

    pub associated_source_id: Option<TableId>, // TODO: use SourceId

    pub name: String,

    /// All columns in this table
    pub columns: Vec<ColumnCatalog>,

    /// Key used as materialize's storage key prefix, including MV order columns and stream_key.
    pub order_key: Vec<FieldOrder>,

    /// pk_indices of the corresponding materialize operator's output.
    pub stream_key: Vec<usize>,

    /// Distribution key column indices.
    pub distribution_key: Vec<usize>,

    /// If set to Some(TableId), then this table is an index on another table.
    pub is_index_on: Option<TableId>,

    /// The appendonly attribute is derived from `StreamMaterialize` and `StreamTableScan` relies
    /// on this to derive an append-only stream plan
    pub appendonly: bool,

    /// Owner of the table.
    pub owner: u32,

    pub properties: HashMap<String, String>,
}

impl TableCatalog {
    /// Get a reference to the table catalog's table id.
    pub fn id(&self) -> TableId {
        self.id
    }

    /// Get the table catalog's associated source id.
    #[must_use]
    pub fn associated_source_id(&self) -> Option<TableId> {
        self.associated_source_id
    }

    /// Get a reference to the table catalog's columns.
    pub fn columns(&self) -> &[ColumnCatalog] {
        &self.columns
    }

    /// Get a reference to the table catalog's pk desc.
    pub fn order_key(&self) -> &[FieldOrder] {
        self.order_key.as_ref()
    }

    /// Get a [`TableDesc`] of the table.
    pub fn table_desc(&self) -> TableDesc {
        use risingwave_common::catalog::TableOption;

        let table_options = TableOption::build_table_option(&self.properties);

        TableDesc {
            table_id: self.id,
            order_key: self
                .order_key
                .iter()
                .map(FieldOrder::to_order_pair)
                .collect(),
            stream_key: self.stream_key.clone(),
            columns: self.columns.iter().map(|c| c.column_desc.clone()).collect(),
            distribution_key: self.distribution_key.clone(),
            appendonly: self.appendonly,
            retention_seconds: table_options
                .retention_seconds
                .unwrap_or(TABLE_OPTION_DUMMY_RETAINTION_SECOND),
        }
    }

    /// Get a reference to the table catalog's name.
    pub fn name(&self) -> &str {
        self.name.as_ref()
    }

    pub fn distribution_key(&self) -> &[usize] {
        self.distribution_key.as_ref()
    }

<<<<<<< HEAD
    pub fn to_internal_table_prost(&self) -> ProstTable {
        self.to_prost(
            SchemaIdCommon::placeholder() as u32,
            DatabaseIdCommon::placeholder() as u32,
=======
    pub fn to_state_table_prost(&self) -> ProstTable {
        use risingwave_common::catalog::{DatabaseId, SchemaId};
        self.to_prost(
            SchemaId::placeholder() as u32,
            DatabaseId::placeholder() as u32,
>>>>>>> 7e58f9d1
        )
    }

    pub fn to_prost(&self, schema_id: SchemaId, database_id: DatabaseId) -> ProstTable {
        ProstTable {
            id: self.id.table_id as u32,
            schema_id,
            database_id,
            name: self.name.clone(),
            columns: self.columns().iter().map(|c| c.to_protobuf()).collect(),
            order_key: self.order_key.iter().map(|o| o.to_protobuf()).collect(),
            stream_key: self.stream_key.iter().map(|x| *x as _).collect(),
            dependent_relations: vec![],
            optional_associated_source_id: self
                .associated_source_id
                .map(|source_id| OptionalAssociatedSourceId::AssociatedSourceId(source_id.into())),
            is_index: self.is_index_on.is_some(),
            index_on_id: self.is_index_on.unwrap_or_default().table_id(),
            distribution_key: self
                .distribution_key
                .iter()
                .map(|k| *k as i32)
                .collect_vec(),
            appendonly: self.appendonly,
            owner: self.owner,
            properties: self.properties.clone(),
        }
    }
}

impl From<ProstTable> for TableCatalog {
    fn from(tb: ProstTable) -> Self {
        let id = tb.id;
        let associated_source_id = tb.optional_associated_source_id.map(|id| match id {
            OptionalAssociatedSourceId::AssociatedSourceId(id) => id,
        });
        let name = tb.name.clone();
        let mut col_names = HashSet::new();
        let mut col_index: HashMap<i32, usize> = HashMap::new();
        let columns: Vec<ColumnCatalog> = tb.columns.into_iter().map(ColumnCatalog::from).collect();
        for (idx, catalog) in columns.clone().into_iter().enumerate() {
            let col_name = catalog.name();
            if !col_names.insert(col_name.to_string()) {
                panic!("duplicated column name {} in table {} ", col_name, tb.name)
            }

            let col_id = catalog.column_desc.column_id.get_id();
            col_index.insert(col_id, idx);
        }

        let order_key = tb.order_key.iter().map(FieldOrder::from_protobuf).collect();

        Self {
            id: id.into(),
            associated_source_id: associated_source_id.map(Into::into),
            name,
            order_key,
            columns,
            is_index_on: if tb.is_index {
                Some(tb.index_on_id.into())
            } else {
                None
            },
            distribution_key: tb
                .distribution_key
                .iter()
                .map(|k| *k as usize)
                .collect_vec(),
            stream_key: tb.stream_key.iter().map(|x| *x as _).collect(),
            appendonly: tb.appendonly,
            owner: tb.owner,
            properties: tb.properties,
        }
    }
}

impl From<&ProstTable> for TableCatalog {
    fn from(tb: &ProstTable) -> Self {
        tb.clone().into()
    }
}

#[cfg(test)]
mod tests {
    use std::collections::HashMap;

    use risingwave_common::catalog::{ColumnDesc, ColumnId, TableId};
    use risingwave_common::config::constant::hummock::PROPERTIES_RETAINTION_SECOND_KEY;
    use risingwave_common::test_prelude::*;
    use risingwave_common::types::*;
    use risingwave_pb::catalog::table::OptionalAssociatedSourceId;
    use risingwave_pb::catalog::Table as ProstTable;
    use risingwave_pb::plan_common::{
        ColumnCatalog as ProstColumnCatalog, ColumnDesc as ProstColumnDesc,
    };

    use crate::catalog::column_catalog::ColumnCatalog;
    use crate::catalog::row_id_column_desc;
    use crate::catalog::table_catalog::TableCatalog;
    use crate::optimizer::property::{Direction, FieldOrder};

    #[test]
    fn test_into_table_catalog() {
        let table: TableCatalog = ProstTable {
            is_index: false,
            index_on_id: 0,
            id: 0,
            schema_id: 0,
            database_id: 0,
            name: "test".to_string(),
            columns: vec![
                ProstColumnCatalog {
                    column_desc: Some((&row_id_column_desc(ColumnId::new(0))).into()),
                    is_hidden: true,
                },
                ProstColumnCatalog {
                    column_desc: Some(ProstColumnDesc::new_struct(
                        "country",
                        1,
                        ".test.Country",
                        vec![
                            ProstColumnDesc::new_atomic(
                                DataType::Varchar.to_protobuf(),
                                "address",
                                2,
                            ),
                            ProstColumnDesc::new_atomic(
                                DataType::Varchar.to_protobuf(),
                                "zipcode",
                                3,
                            ),
                        ],
                    )),
                    is_hidden: false,
                },
            ],
            order_key: vec![FieldOrder {
                index: 0,
                direct: Direction::Asc,
            }
            .to_protobuf()],
            stream_key: vec![0],
            dependent_relations: vec![],
            distribution_key: vec![],
            optional_associated_source_id: OptionalAssociatedSourceId::AssociatedSourceId(233)
                .into(),
            appendonly: false,
            owner: risingwave_common::catalog::DEFAULT_SUPER_USER_ID,
            properties: HashMap::from([(
                String::from(PROPERTIES_RETAINTION_SECOND_KEY),
                String::from("300"),
            )]),
        }
        .into();

        assert_eq!(
            table,
            TableCatalog {
                is_index_on: None,
                id: TableId::new(0),
                associated_source_id: Some(TableId::new(233)),
                name: "test".to_string(),
                columns: vec![
                    ColumnCatalog::row_id_column(ColumnId::new(0)),
                    ColumnCatalog {
                        column_desc: ColumnDesc {
                            data_type: DataType::new_struct(
                                vec![DataType::Varchar, DataType::Varchar],
                                vec!["address".to_string(), "zipcode".to_string()]
                            ),
                            column_id: ColumnId::new(1),
                            name: "country".to_string(),
                            field_descs: vec![
                                ColumnDesc {
                                    data_type: DataType::Varchar,
                                    column_id: ColumnId::new(2),
                                    name: "address".to_string(),
                                    field_descs: vec![],
                                    type_name: String::new(),
                                },
                                ColumnDesc {
                                    data_type: DataType::Varchar,
                                    column_id: ColumnId::new(3),
                                    name: "zipcode".to_string(),
                                    field_descs: vec![],
                                    type_name: String::new(),
                                }
                            ],
                            type_name: ".test.Country".to_string()
                        },
                        is_hidden: false
                    }
                ],
                stream_key: vec![0],
                order_key: vec![FieldOrder {
                    index: 0,
                    direct: Direction::Asc,
                }],
                distribution_key: vec![],
                appendonly: false,
                owner: risingwave_common::catalog::DEFAULT_SUPER_USER_ID,
                properties: HashMap::from([(
                    String::from(PROPERTIES_RETAINTION_SECOND_KEY),
                    String::from("300")
                )]),
            }
        );
        assert_eq!(table, TableCatalog::from(table.to_prost(0, 0)));
    }
}<|MERGE_RESOLUTION|>--- conflicted
+++ resolved
@@ -140,18 +140,10 @@
         self.distribution_key.as_ref()
     }
 
-<<<<<<< HEAD
     pub fn to_internal_table_prost(&self) -> ProstTable {
         self.to_prost(
             SchemaIdCommon::placeholder() as u32,
             DatabaseIdCommon::placeholder() as u32,
-=======
-    pub fn to_state_table_prost(&self) -> ProstTable {
-        use risingwave_common::catalog::{DatabaseId, SchemaId};
-        self.to_prost(
-            SchemaId::placeholder() as u32,
-            DatabaseId::placeholder() as u32,
->>>>>>> 7e58f9d1
         )
     }
 
