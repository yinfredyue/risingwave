// Copyright 2022 Singularity Data
//
// Licensed under the Apache License, Version 2.0 (the "License");
// you may not use this file except in compliance with the License.
// You may obtain a copy of the License at
//
// http://www.apache.org/licenses/LICENSE-2.0
//
// Unless required by applicable law or agreed to in writing, software
// distributed under the License is distributed on an "AS IS" BASIS,
// WITHOUT WARRANTIES OR CONDITIONS OF ANY KIND, either express or implied.
// See the License for the specific language governing permissions and
// limitations under the License.

use std::cmp;
use std::sync::Arc;

<<<<<<< HEAD
use aws_sdk_s3::client::fluent_builders::GetObject;
use aws_sdk_s3::model::{CompletedMultipartUpload, CompletedPart};
=======
use aws_sdk_s3::model::{CompletedMultipartUpload, CompletedPart, Delete, ObjectIdentifier};
>>>>>>> ba9ef437
use aws_sdk_s3::output::UploadPartOutput;
use aws_sdk_s3::{Client, Endpoint, Region};
use fail::fail_point;
use futures::future::try_join_all;
use futures::stream;
use hyper::Body;
use itertools::Itertools;

use tokio::io::AsyncRead;
use tokio::task::JoinHandle;

use super::object_metrics::ObjectStoreMetrics;
use super::{
    BlockLocation, BoxedStreamingUploader, Bytes, ObjectError, ObjectMetadata, ObjectResult,
    ObjectStore, StreamingUploader,
};

type PartId = i32;

/// MinIO and S3 share the same minimum part ID and part size.
const MIN_PART_ID: PartId = 1;
const MIN_PART_SIZE: usize = 5 * 1024 * 1024;

const S3_PART_SIZE: usize = 16 * 1024 * 1024;
// TODO: we should do some benchmark to determine the proper part size for MinIO
const MINIO_PART_SIZE: usize = 16 * 1024 * 1024;
/// The number of S3 bucket prefixes
const S3_NUM_PREFIXES: u32 = 256;

/// S3 multipart upload handle.
/// Reference: <https://docs.aws.amazon.com/AmazonS3/latest/userguide/mpuoverview.html>
pub struct S3StreamingUploader {
    client: Client,
    part_size: usize,
    bucket: String,
    /// The key of the object.
    key: String,
    /// The identifier of multipart upload task for S3.
    upload_id: String,
    /// Next part ID.
    next_part_id: PartId,
    /// Join handles for part uploads.
    join_handles: Vec<JoinHandle<ObjectResult<(PartId, UploadPartOutput)>>>,
    /// Buffer for bytes.
    ///
    /// We prefer `Vec` over other data structures for better memory usage
    /// and spatial locality, which is important because we tend to remove multiple
    /// consecutive elements from `buf` at a time.
    ///
    /// Moreover, we preserve at least `MIN_PART_SIZE` of data in the buffer when uploading a part
    /// due to the minimum part size limitation of S3.
    buf: Vec<Bytes>,
    /// Length of the data that have not been uploaded to S3.
    not_uploaded_len: usize,
    /// Length of the data that exceeds the current part to be uploaded in the buffer.
    next_part_len: usize,
    /// The data included in the next part are `buf[..part_end]`.
    part_end: usize,
    /// To record metrics for uploading part.
    metrics: Arc<ObjectStoreMetrics>,
}

impl S3StreamingUploader {
    pub fn new(
        client: Client,
        bucket: String,
        part_size: usize,
        key: String,
        upload_id: String,
        metrics: Arc<ObjectStoreMetrics>,
    ) -> S3StreamingUploader {
        Self {
            client,
            bucket,
            part_size,
            key,
            upload_id,
            next_part_id: MIN_PART_ID,
            join_handles: Default::default(),
            buf: Default::default(),
            not_uploaded_len: 0,
            next_part_len: 0,
            part_end: 0,
            metrics,
        }
    }

    fn upload_next_part(&mut self, data: Vec<Bytes>, len: usize) {
        debug_assert_eq!(data.iter().map(Bytes::len).sum::<usize>(), len);

        let part_id = self.next_part_id;
        self.next_part_id += 1;
        let client_cloned = self.client.clone();
        let bucket = self.bucket.clone();
        let key = self.key.clone();
        let upload_id = self.upload_id.clone();
        let metrics = self.metrics.clone();
        metrics
            .operation_size
            .with_label_values(&["s3_upload_part"])
            .observe(len as f64);

        self.join_handles.push(tokio::spawn(async move {
            let timer = metrics
                .operation_latency
                .with_label_values(&["s3", "s3_upload_part"])
                .start_timer();
            let upload_output = client_cloned
                .upload_part()
                .bucket(bucket)
                .key(key)
                .upload_id(upload_id)
                .part_number(part_id)
                .body(get_upload_body(data))
                .content_length(len as i64)
                .send()
                .await?;
            timer.observe_duration();
            Ok((part_id, upload_output))
        }));
    }

    async fn flush_and_complete(&mut self) -> ObjectResult<()> {
        self.upload_next_part(
            Vec::from_iter(self.buf.iter().cloned()),
            self.not_uploaded_len,
        );

        // If any part fails to upload, abort the upload.
        let join_handles = self.join_handles.drain(..).collect_vec();

        let mut uploaded_parts = Vec::with_capacity(join_handles.len());
        for result in try_join_all(join_handles)
            .await
            .map_err(ObjectError::internal)?
        {
            uploaded_parts.push(result?);
        }

        let completed_parts = Some(
            uploaded_parts
                .iter()
                .map(|(part_id, output)| {
                    CompletedPart::builder()
                        .set_e_tag(output.e_tag.clone())
                        .set_part_number(Some(*part_id))
                        .build()
                })
                .collect_vec(),
        );

        self.client
            .complete_multipart_upload()
            .bucket(&self.bucket)
            .key(&self.key)
            .upload_id(&self.upload_id)
            .multipart_upload(
                CompletedMultipartUpload::builder()
                    .set_parts(completed_parts)
                    .build(),
            )
            .send()
            .await?;

        Ok(())
    }

    async fn abort(&self) -> ObjectResult<()> {
        // If any part uploads are currently in progress, those part uploads might or might
        // not succeed. As a result, it might be necessary to abort a given multipart upload
        // multiple times in order to completely free all storage consumed by all parts.
        //
        // To verify that all parts have been removed, so you don't get charged for the
        // part storage, you should call the ListParts action and ensure that the parts list is
        // empty.
        //
        // Reference: <https://docs.aws.amazon.com/AmazonS3/latest/API/API_AbortMultipartUpload.html>
        self.client
            .abort_multipart_upload()
            .bucket(&self.bucket)
            .key(&self.key)
            .upload_id(&self.upload_id)
            .send()
            .await?;
        Ok(())
    }
}

#[async_trait::async_trait]
impl StreamingUploader for S3StreamingUploader {
    fn write_bytes(&mut self, data: Bytes) -> ObjectResult<()> {
        fail_point!("s3_write_bytes_err", |_| Err(ObjectError::internal(
            "s3 write bytes error"
        )));
        let data_len = data.len();
        self.not_uploaded_len += data_len;
        self.buf.push(data);

        if self.not_uploaded_len > self.part_size {
            if self.part_end == 0 {
                // Mark current slice of buffer to be the next part to be uploaded.
                self.part_end = self.buf.len();
            } else {
                // `data` should be uploaded in the next part.
                self.next_part_len += data_len;
            }
        }
        if self.next_part_len >= MIN_PART_SIZE {
            // Take a 16MiB part and upload it. `Bytes` performs shallow clone.
            let part = self.buf.drain(..self.part_end).collect();
            self.upload_next_part(part, self.not_uploaded_len - self.next_part_len);
            self.not_uploaded_len = self.next_part_len;
            self.part_end = 0;
            self.next_part_len = 0;
        }
        Ok(())
    }

    /// If the data in the buffer is smaller than `MIN_PART_SIZE`, abort multipart upload
    /// and use `PUT` to upload the data. Otherwise flush the remaining data of the buffer
    /// to S3 as a new part. Fallback to `PUT` on failure.
    async fn finish(mut self: Box<Self>) -> ObjectResult<()> {
        fail_point!("s3_finish_streaming_upload_err", |_| Err(
            ObjectError::internal("s3 finish streaming upload error")
        ));
        // Fallback to `PUT`.
        if self.join_handles.is_empty() {
            self.abort().await?;
            return if self.buf.is_empty() {
                Err(ObjectError::internal("upload empty object"))
            } else {
                self.client
                    .put_object()
                    .bucket(&self.bucket)
                    .key(&self.key)
                    .body(get_upload_body(self.buf))
                    .content_length(self.not_uploaded_len as i64)
                    .send()
                    .await?;
                Ok(())
            };
        }
        if let Err(e) = self.flush_and_complete().await {
            self.abort().await?;
            return Err(e);
        }
        Ok(())
    }

    fn get_memory_usage(&self) -> u64 {
        (self.part_size + MIN_PART_SIZE) as u64
    }
}

fn get_upload_body(data: Vec<Bytes>) -> aws_sdk_s3::types::ByteStream {
    Body::wrap_stream(stream::iter(data.into_iter().map(ObjectResult::Ok))).into()
}

/// Object store with S3 backend
/// The full path to a file on S3 would be s3://bucket/<data_directory>/prefix/file
pub struct S3ObjectStore {
    client: Client,
    bucket: String,
    part_size: usize,
    /// For S3 specific metrics.
    metrics: Arc<ObjectStoreMetrics>,
}

#[async_trait::async_trait]
impl ObjectStore for S3ObjectStore {
    fn get_object_prefix(&self, obj_id: u64) -> String {
        let prefix = crc32fast::hash(&obj_id.to_be_bytes()) % S3_NUM_PREFIXES;
        let mut obj_prefix = prefix.to_string();
        obj_prefix.push('/');
        obj_prefix
    }

    async fn upload(&self, path: &str, obj: Bytes) -> ObjectResult<()> {
        fail_point!("s3_upload_err", |_| Err(ObjectError::internal(
            "s3 upload error"
        )));
        if obj.is_empty() {
            Err(ObjectError::internal("upload empty object"))
        } else {
            self.client
                .put_object()
                .bucket(&self.bucket)
                .body(aws_sdk_s3::types::ByteStream::from(obj))
                .key(path)
                .send()
                .await?;
            Ok(())
        }
    }

    async fn streaming_upload(&self, path: &str) -> ObjectResult<BoxedStreamingUploader> {
        fail_point!("s3_streaming_upload_err", |_| Err(ObjectError::internal(
            "s3 streaming upload error"
        )));
        let resp = self
            .client
            .create_multipart_upload()
            .bucket(&self.bucket)
            .key(path)
            .send()
            .await?;
        Ok(Box::new(S3StreamingUploader::new(
            self.client.clone(),
            self.bucket.clone(),
            self.part_size,
            path.to_string(),
            resp.upload_id.unwrap(),
            self.metrics.clone(),
        )))
    }

    /// Amazon S3 doesn't support retrieving multiple ranges of data per GET request.
    async fn read(&self, path: &str, block_loc: Option<BlockLocation>) -> ObjectResult<Bytes> {
        fail_point!("s3_read_err", |_| Err(ObjectError::internal(
            "s3 read error"
        )));

        let (start_pos, end_pos) = block_loc.as_ref().map_or((None, None), |block_loc| {
            (
                Some(block_loc.offset),
                Some(
                    block_loc.offset + block_loc.size - 1, // End is inclusive.
                ),
            )
        });

        let req = self.obj_store_request(path, start_pos, end_pos);
        let resp = req.send().await?;
        let val = resp.body.collect().await?.into_bytes();

        if block_loc.is_some() && block_loc.as_ref().unwrap().size != val.len() {
            return Err(ObjectError::internal(format!(
                "mismatched size: expected {}, found {} when reading {} at {:?}",
                block_loc.as_ref().unwrap().size,
                val.len(),
                path,
                block_loc.as_ref().unwrap()
            )));
        }
        Ok(val)
    }

    async fn readv(&self, path: &str, block_locs: &[BlockLocation]) -> ObjectResult<Vec<Bytes>> {
        let futures = block_locs
            .iter()
            .map(|block_loc| self.read(path, Some(*block_loc)))
            .collect_vec();
        try_join_all(futures).await
    }

    async fn metadata(&self, path: &str) -> ObjectResult<ObjectMetadata> {
        fail_point!("s3_metadata_err", |_| Err(ObjectError::internal(
            "s3 metadata error"
        )));
        let resp = self
            .client
            .head_object()
            .bucket(&self.bucket)
            .key(path)
            .send()
            .await?;
        Ok(ObjectMetadata {
            key: path.to_owned(),
            last_modified: resp
                .last_modified()
                .expect("last_modified required")
                .as_secs_f64(),
            total_size: resp.content_length as usize,
        })
    }

    /// Returns a stream reading the object specified in `path`. If given, the stream starts at the
    /// byte with index `start_pos` (0-based). As far as possible, the stream only loads the amount
    /// of data into memory that is read from the stream.
    async fn streaming_read(
        &self,
        path: &str,
        start_pos: Option<usize>,
    ) -> ObjectResult<Box<dyn AsyncRead + Unpin + Send + Sync>> {
        fail_point!("s3_streaming_read_err", |_| Err(ObjectError::internal(
            "s3 streaming read error"
        )));

        let req = self.obj_store_request(path, start_pos, None);
        let resp = req.send().await?;

        Ok(Box::new(resp.body.into_async_read()))
    }

    /// Permanently deletes the whole object.
    /// According to Amazon S3, this will simply return Ok if the object does not exist.
    async fn delete(&self, path: &str) -> ObjectResult<()> {
        fail_point!("s3_delete_err", |_| Err(ObjectError::internal(
            "s3 delete error"
        )));
        self.client
            .delete_object()
            .bucket(&self.bucket)
            .key(path)
            .send()
            .await?;
        Ok(())
    }

    /// Deletes the objects with the given paths permanently from the storage. If an object
    /// specified in the request is not found, it will be considered as successfully deleted.
    ///
    /// Uses AWS' DeleteObjects API. See [AWS Docs](https://docs.aws.amazon.com/AmazonS3/latest/API/API_DeleteObjects.html) for more details.
    async fn delete_objects(&self, paths: &[String]) -> ObjectResult<()> {
        // AWS restricts the number of objects per request to 1000.
        const MAX_LEN: usize = 1000;

        // If needed, split given set into subsets of size with no more than `MAX_LEN` objects.
        for start_idx /* inclusive */ in (0..paths.len()).step_by(MAX_LEN) {
            let end_idx /* exclusive */ = cmp::min(paths.len(), start_idx + MAX_LEN);
            let slice = &paths[start_idx..end_idx];

            // Create identifiers from paths.
            let mut obj_ids = Vec::with_capacity(slice.len());
            for path in slice {
                obj_ids.push(ObjectIdentifier::builder().key(path).build());
            }

            // Build and submit request to delete objects.
            let delete_builder = Delete::builder().set_objects(Some(obj_ids));
            let delete_output = self
                .client
                .delete_objects()
                .bucket(&self.bucket)
                .delete(delete_builder.build())
                .send()
                .await?;

            // Check if there were errors.
            if let Some(err_list) = delete_output.errors() && !err_list.is_empty() {
                return Err(ObjectError::internal(format!("DeleteObjects request returned exception for some objects: {:?}", err_list)));
            }
        }

        Ok(())
    }

    async fn list(&self, prefix: &str) -> ObjectResult<Vec<ObjectMetadata>> {
        let mut ret: Vec<ObjectMetadata> = vec![];
        let mut next_continuation_token = None;
        // list_objects_v2 returns up to 1000 keys and truncated the exceeded parts.
        // Use `continuation_token` given by last response to fetch more parts of the result,
        // until result is no longer truncated.
        loop {
            let mut request = self
                .client
                .list_objects_v2()
                .bucket(&self.bucket)
                .prefix(prefix);
            if let Some(continuation_token) = next_continuation_token.take() {
                request = request.continuation_token(continuation_token);
            }
            let result = request.send().await?;
            let is_truncated = result.is_truncated;
            ret.append(
                &mut result
                    .contents()
                    .unwrap_or_default()
                    .iter()
                    .map(|obj| ObjectMetadata {
                        key: obj.key().expect("key required").to_owned(),
                        last_modified: obj
                            .last_modified()
                            .expect("last_modified required")
                            .as_secs_f64(),
                        total_size: obj.size() as usize,
                    })
                    .collect_vec(),
            );
            next_continuation_token = result.next_continuation_token;
            if !is_truncated {
                break;
            }
        }
        Ok(ret)
    }

    fn store_media_type(&self) -> &'static str {
        "s3"
    }
}

impl S3ObjectStore {
    /// Creates an S3 object store from environment variable.
    ///
    /// See [AWS Docs](https://docs.aws.amazon.com/sdk-for-rust/latest/dg/credentials.html) on how to provide credentials and region from env variable. If you are running compute-node on EC2, no configuration is required.
    pub async fn new(bucket: String, metrics: Arc<ObjectStoreMetrics>) -> Self {
        let shared_config = aws_config::load_from_env().await;
        let client = Client::new(&shared_config);

        Self {
            client,
            bucket,
            part_size: S3_PART_SIZE,
            metrics,
        }
    }

    /// Creates a minio client. The server should be like `minio://key:secret@address:port/bucket`.
    pub async fn with_minio(server: &str, metrics: Arc<ObjectStoreMetrics>) -> Self {
        let server = server.strip_prefix("minio://").unwrap();
        let (access_key_id, rest) = server.split_once(':').unwrap();
        let (secret_access_key, rest) = rest.split_once('@').unwrap();
        let (address, bucket) = rest.split_once('/').unwrap();

        let loader = aws_config::ConfigLoader::default();
        let builder = aws_sdk_s3::config::Builder::from(&loader.load().await)
            .region(Region::new("custom"))
            .endpoint_resolver(Endpoint::immutable(
                format!("http://{}", address).try_into().unwrap(),
            ))
            .credentials_provider(aws_sdk_s3::Credentials::from_keys(
                access_key_id,
                secret_access_key,
                None,
            ));
        let config = builder.build();
        let client = Client::from_conf(config);
        Self {
            client,
            bucket: bucket.to_string(),
            part_size: MINIO_PART_SIZE,
            metrics,
        }
    }
<<<<<<< HEAD

    /// Generates an HTTP GET request to download the object specified in `path`. If given,
    /// `start_pos` and `end_pos` specify the first and last byte to download, respectively. Both
    /// are inclusive and 0-based. For example, set `start_pos = 0` and `end_pos = 7` to download
    /// the first 8 bytes. If neither is given, the request will download the whole object.
    fn obj_store_request(
        &self,
        path: &str,
        start_pos: Option<usize>,
        end_pos: Option<usize>,
    ) -> GetObject {
        let req = self.client.get_object().bucket(&self.bucket).key(path);

        match (start_pos, end_pos) {
            (None, None) => {
                // No range is given. Return request as is.
                req
            }
            _ => {
                // At least one boundary is given. Return request with range limitation.
                req.range(format!(
                    "bytes={}-{}",
                    start_pos.map_or(String::new(), |pos| pos.to_string()),
                    end_pos.map_or(String::new(), |pos| pos.to_string())
                ))
            }
        }
=======
}

#[cfg(test)]
#[cfg(not(madsim))]
mod tests {
    use std::sync::Arc;

    use crate::object::object_metrics::ObjectStoreMetrics;
    use crate::object::s3::S3_NUM_PREFIXES;
    use crate::object::{ObjectStore, S3ObjectStore};

    fn get_hash_of_object(obj_id: u64) -> u32 {
        let crc_hash = crc32fast::hash(&obj_id.to_be_bytes());
        crc_hash % S3_NUM_PREFIXES
    }

    #[tokio::test]
    async fn test_get_object_prefix() {
        let store = S3ObjectStore::new(
            "mybucket".to_string(),
            Arc::new(ObjectStoreMetrics::unused()),
        )
        .await;

        for obj_id in 0..99999 {
            let hash = get_hash_of_object(obj_id);
            let prefix = store.get_object_prefix(obj_id);
            assert_eq!(format!("{}/", hash), prefix);
        }

        let obj_prefix = String::default();
        let path = format!("{}/{}{}.data", "hummock_001", obj_prefix, 101);
        assert_eq!("hummock_001/101.data", path);
>>>>>>> ba9ef437
    }
}<|MERGE_RESOLUTION|>--- conflicted
+++ resolved
@@ -15,12 +15,8 @@
 use std::cmp;
 use std::sync::Arc;
 
-<<<<<<< HEAD
 use aws_sdk_s3::client::fluent_builders::GetObject;
-use aws_sdk_s3::model::{CompletedMultipartUpload, CompletedPart};
-=======
 use aws_sdk_s3::model::{CompletedMultipartUpload, CompletedPart, Delete, ObjectIdentifier};
->>>>>>> ba9ef437
 use aws_sdk_s3::output::UploadPartOutput;
 use aws_sdk_s3::{Client, Endpoint, Region};
 use fail::fail_point;
@@ -556,7 +552,6 @@
             metrics,
         }
     }
-<<<<<<< HEAD
 
     /// Generates an HTTP GET request to download the object specified in `path`. If given,
     /// `start_pos` and `end_pos` specify the first and last byte to download, respectively. Both
@@ -584,7 +579,7 @@
                 ))
             }
         }
-=======
+    }
 }
 
 #[cfg(test)]
@@ -618,6 +613,5 @@
         let obj_prefix = String::default();
         let path = format!("{}/{}{}.data", "hummock_001", obj_prefix, 101);
         assert_eq!("hummock_001/101.data", path);
->>>>>>> ba9ef437
     }
 }