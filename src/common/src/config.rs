--- conflicted
+++ resolved
@@ -168,14 +168,12 @@
     #[serde(default = "default::share_buffer_upload_concurrency")]
     pub share_buffer_upload_concurrency: usize,
 
-<<<<<<< HEAD
-    #[serde(default)]
-    pub file_cache: FileCacheConfig,
-=======
     /// Capacity of sstable meta cache.
     #[serde(default = "default::compactor_memory_limit_mb")]
     pub compactor_memory_limit_mb: usize,
->>>>>>> 946544c1
+
+    #[serde(default)]
+    pub file_cache: FileCacheConfig,
 }
 
 impl Default for StorageConfig {
@@ -318,7 +316,10 @@
         num_cpus::get()
     }
 
-<<<<<<< HEAD
+    pub fn compactor_memory_limit_mb() -> usize {
+        512
+    }
+
     pub fn file_cache_capacity() -> usize {
         // 1 GiB
         1024 * 1024 * 1024
@@ -332,10 +333,6 @@
     pub fn file_cache_cache_file_fallocate_unit() -> usize {
         // 96 MiB
         96 * 1024 * 1024
-=======
-    pub fn compactor_memory_limit_mb() -> usize {
-        512
->>>>>>> 946544c1
     }
 }
 
