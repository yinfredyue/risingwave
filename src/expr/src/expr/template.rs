--- conflicted
+++ resolved
@@ -20,19 +20,11 @@
 use itertools::{multizip, Itertools};
 use paste::paste;
 use risingwave_common::array::{
-<<<<<<< HEAD
     Array, ArrayBuilder, ArrayBuilderImpl, ArrayImpl, ArrayRef, BytesGuard, BytesWriter, DataChunk,
-    Utf8Array,
+    Utf8Array, Utf8ArrayBuilder,
 };
-use risingwave_common::for_all_variants;
 use risingwave_common::row::Row;
-use risingwave_common::types::{option_as_scalar_ref, DataType, Datum, Scalar, ScalarImpl};
-=======
-    Array, ArrayBuilder, ArrayImpl, ArrayRef, BytesGuard, BytesWriter, DataChunk, Row, Utf8Array,
-    Utf8ArrayBuilder,
-};
 use risingwave_common::types::{option_as_scalar_ref, DataType, Datum, Scalar};
->>>>>>> a44af4ea
 
 use crate::expr::{BoxedExpression, Expression};
 
